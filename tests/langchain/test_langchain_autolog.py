import json
import os
from operator import itemgetter
from typing import Any, List, Optional
from unittest import mock

import pandas as pd
import pytest
from langchain.chains import LLMChain
from langchain.document_loaders import TextLoader
from langchain.llms import OpenAI
from langchain.prompts import PromptTemplate
from langchain.text_splitter import CharacterTextSplitter
from langchain_core.callbacks import StdOutCallbackHandler
from test_langchain_model_export import FAISS, DeterministicDummyEmbeddings

import mlflow
from mlflow import MlflowClient
from mlflow.langchain._langchain_autolog import (
    INFERENCE_FILE_NAME,
    UNSUPPORT_LOG_MODEL_MESSAGE,
    _combine_input_and_output,
    _resolve_tags,
)
from mlflow.models import Model
from mlflow.models.signature import infer_signature
from mlflow.models.utils import _read_example
from mlflow.tracing.types.constant import SpanAttributeKey
from mlflow.utils.openai_utils import (
    TEST_CONTENT,
    _mock_chat_completion_response,
    _mock_request,
    _MockResponse,
)

# TODO: This test helper is used outside the tracing module, we should move it to a common utils
from tests.tracing.conftest import clear_singleton as clear_trace_singleton  # noqa: F401
from tests.tracing.helper import deser_attributes

MODEL_DIR = "model"
TEST_CONTENT = "test"

from langchain_community.callbacks.mlflow_callback import (
    get_text_complexity_metrics,
    mlflow_callback_metrics,
)

MLFLOW_CALLBACK_METRICS = mlflow_callback_metrics()
TEXT_COMPLEXITY_METRICS = get_text_complexity_metrics()


def get_mlflow_model(artifact_uri, model_subpath=MODEL_DIR):
    model_conf_path = os.path.join(artifact_uri, model_subpath, "MLmodel")
    return Model.load(model_conf_path)


def create_openai_llmchain():
    llm = OpenAI(temperature=0.9)
    prompt = PromptTemplate(
        input_variables=["product"],
        template="What is a good name for a company that makes {product}?",
    )
    return LLMChain(llm=llm, prompt=prompt)


def create_openai_llmagent():
    from langchain.agents import AgentType, initialize_agent, load_tools

    llm = OpenAI(temperature=0)
    tools = load_tools(["serpapi", "llm-math"], llm=llm)
    model = initialize_agent(
        tools,
        llm,
        agent=AgentType.ZERO_SHOT_REACT_DESCRIPTION,
        verbose=True,
        return_intermediate_steps=False,
    )
    agent_input = {
        "input": "What was the high temperature in SF yesterday in Fahrenheit?"
        "What is that number raised to the .023 power?"
    }
    mock_response = {
        "id": "chatcmpl-123",
        "object": "chat.completion",
        "created": 1677652288,
        "choices": [
            {
                "index": 0,
                "finish_reason": "stop",
                "text": f"Final Answer: {TEST_CONTENT}",
            }
        ],
        "usage": {"prompt_tokens": 9, "completion_tokens": 12, "total_tokens": 21},
    }
    return model, agent_input, mock_response


def create_retriever(tmp_path):
    # Create the vector db, persist the db to a local fs folder
    loader = TextLoader("tests/langchain/state_of_the_union.txt")
    documents = loader.load()
    text_splitter = CharacterTextSplitter(chunk_size=1000, chunk_overlap=0)
    docs = text_splitter.split_documents(documents)
    embeddings = DeterministicDummyEmbeddings(size=5)
    db = FAISS.from_documents(docs, embeddings)
    persist_dir = str(tmp_path / "faiss_index")
    db.save_local(persist_dir)
    query = "What did the president say about Ketanji Brown Jackson"
    return db.as_retriever(), query


def create_fake_chat_model():
    from langchain.callbacks.manager import CallbackManagerForLLMRun
    from langchain.chat_models.base import SimpleChatModel
    from langchain.schema.messages import BaseMessage

    class FakeChatModel(SimpleChatModel):
        """Fake Chat Model wrapper for testing purposes."""

        def _call(
            self,
            messages: List[BaseMessage],
            stop: Optional[List[str]] = None,
            run_manager: Optional[CallbackManagerForLLMRun] = None,
            **kwargs: Any,
        ) -> str:
            return TEST_CONTENT

        @property
        def _llm_type(self) -> str:
            return "fake chat model"

    return FakeChatModel()


def create_runnable_sequence():
    from langchain.schema.output_parser import StrOutputParser
    from langchain.schema.runnable import RunnableLambda

    prompt_with_history_str = """
    Here is a history between you and a human: {chat_history}

    Now, please answer this question: {question}
    """
    prompt_with_history = PromptTemplate(
        input_variables=["chat_history", "question"], template=prompt_with_history_str
    )

    def extract_question(input):
        return input[-1]["content"]

    def extract_history(input):
        return input[:-1]

    chat_model = create_fake_chat_model()
    chain_with_history = (
        {
            "question": itemgetter("messages") | RunnableLambda(extract_question),
            "chat_history": itemgetter("messages") | RunnableLambda(extract_history),
        }
        | prompt_with_history
        | chat_model
        | StrOutputParser()
    )
    input_example = {"messages": [{"role": "user", "content": "Who owns MLflow?"}]}
    return chain_with_history, input_example


def test_autolog_manage_run():
    mlflow.langchain.autolog(log_models=True, extra_tags={"test_tag": "test"})
    with mlflow.start_run() as run, _mock_request(return_value=_mock_chat_completion_response()):
        model = create_openai_llmchain()
        model.invoke("MLflow")
<<<<<<< HEAD
        assert mlflow.active_run() is not None
    assert MlflowClient().get_run(run.info.run_id).data.metrics != {}
=======
        assert model.run_id == run.info.run_id

        # The run_id should be propagated to the second call via model instance to
        # avoid duplicate logging
        model.invoke("MLflow")
        assert model.run_id == run.info.run_id

    # Active run created by an user should not be terminated
    assert mlflow.active_run() is not None
    assert run.info.status != "FINISHED"

>>>>>>> 51d0126d
    assert MlflowClient().get_run(run.info.run_id).data.tags["test_tag"] == "test"
    assert MlflowClient().get_run(run.info.run_id).data.tags["mlflow.autologging"] == "langchain"

    traces = mlflow.get_traces(None)
    assert len(traces) == 2
    for trace in traces:
        attrs = deser_attributes(trace.data.spans[0].attributes)
        assert attrs[SpanAttributeKey.SPAN_TYPE] == "CHAIN"
        assert attrs[SpanAttributeKey.INPUTS] == {"product": "MLflow"}
        assert attrs[SpanAttributeKey.OUTPUTS] == {"text": TEST_CONTENT}


def test_autolog_manage_run_no_active_run():
    mlflow.langchain.autolog(log_models=True, extra_tags={"test_tag": "test"})
    assert mlflow.active_run() is None

    with _mock_request(return_value=_mock_chat_completion_response()):
        model = create_openai_llmchain()
        model.invoke("MLflow")

        # A new run should be created, and terminated after the inference
        run = MlflowClient().get_run(model.run_id)
        assert run.info.run_name.startswith("langchain-")
        assert run.info.status == "FINISHED"

        # The run_id should be propagated to the second call via model instance to
        # avoid duplicate logging
        model.invoke("MLflow")
        assert model.run_id == run.info.run_id

    assert mlflow.active_run() is None
    assert run.data.tags["test_tag"] == "test"
    assert run.data.tags["mlflow.autologging"] == "langchain"


def test_resolve_tags():
    extra_tags = {"test_tag": "test"}
    # System tags and extra tags should be logged
    actual_tags = set(_resolve_tags(extra_tags).keys())
    assert actual_tags == {
        "mlflow.autologging",
        "mlflow.source.name",
        "mlflow.source.type",
        "mlflow.user",
        "test_tag",
    }

    with mlflow.start_run() as run:
        actual_tags = set(_resolve_tags(extra_tags, run).keys())

    # The immutable tags starts with 'mlflow.' in the run should not be overridden
    assert actual_tags == {
        "mlflow.autologging",
        "test_tag",
    }


def test_autolog_record_exception(clear_trace_singleton):
    from langchain.schema.runnable import RunnableLambda

    def always_fail(input):
        raise Exception("Error!")

    model = RunnableLambda(always_fail)

    mlflow.langchain.autolog()

    with pytest.raises(Exception, match="Error!"):
        model.invoke("test")

    traces = mlflow.get_traces(None)
    assert len(traces) == 1
    trace = traces[0]
    assert trace.info.status == "ERROR"
    assert len(trace.data.spans) == 1
    assert trace.data.spans[0].name == "always_fail"


def test_llmchain_autolog(clear_trace_singleton):
    mlflow.langchain.autolog(log_models=True)
    question = "MLflow"
    answer = {"product": "MLflow", "text": TEST_CONTENT}
    with _mock_request(return_value=_mock_chat_completion_response()):
        model = create_openai_llmchain()
        with mock.patch("mlflow.langchain.log_model") as log_model_mock:
            assert model.invoke(question) == answer
            # Call twice to test that the model is only logged once
            assert model.invoke(question) == answer
            log_model_mock.assert_called_once()

    traces = mlflow.get_traces(None)
    assert len(traces) == 2
    for trace in traces:
        spans = trace.data.spans
        assert len(spans) == 2  # chain + llm
        assert spans[0].name == "LLMChain"
        attrs = deser_attributes(spans[0].attributes)
        assert attrs[SpanAttributeKey.SPAN_TYPE] == "CHAIN"
        assert attrs[SpanAttributeKey.INPUTS] == {"product": "MLflow"}
        assert attrs[SpanAttributeKey.OUTPUTS] == {"text": TEST_CONTENT}
        assert spans[1].name == "OpenAI"
        assert spans[1].parent_id == spans[0].context.span_id
        attrs = deser_attributes(spans[1].attributes)
        assert attrs[SpanAttributeKey.SPAN_TYPE] == "LLM"
        assert attrs[SpanAttributeKey.INPUTS] == [
            "What is a good name for a company that makes MLflow?"
        ]
        assert attrs[SpanAttributeKey.OUTPUTS]["generations"][0][0]["text"] == "test"
        assert attrs["invocation_params"]["model_name"] == "gpt-3.5-turbo-instruct"
        assert attrs["invocation_params"]["temperature"] == 0.9


def test_llmchain_autolog_no_optional_artifacts_by_default(clear_trace_singleton):
    mlflow.langchain.autolog()
    question = "MLflow"
    answer = {"product": "MLflow", "text": TEST_CONTENT}
    with _mock_request(return_value=_mock_chat_completion_response()):
        model = create_openai_llmchain()
        with mock.patch("mlflow.MlflowClient.create_run") as create_run_mock:
            assert model.invoke(question) == answer
            create_run_mock.assert_not_called()

    traces = mlflow.get_traces(None)
    assert len(traces) == 1
    spans = traces[0].data.spans
    assert len(spans) == 2


def test_llmchain_autolog_with_registered_model_name():
    registered_model_name = "llmchain"
    mlflow.langchain.autolog(log_models=True, registered_model_name=registered_model_name)
    with _mock_request(return_value=_mock_chat_completion_response()):
        model = create_openai_llmchain()
        model.invoke("MLflow")
        registered_model = MlflowClient().get_registered_model(registered_model_name)
        assert registered_model.name == registered_model_name


# TODO: remove skip mark before merging the tracing feature branch to master
@pytest.mark.skip(reason="Metrics autologging is disabled in the tracing feature branch.")
def test_llmchain_autolog_metrics():
    mlflow.langchain.autolog()
    with _mock_request(return_value=_mock_chat_completion_response()):
        model = create_openai_llmchain()
        with mlflow.start_run() as run:
            model.invoke("MLflow")
        client = MlflowClient()
        metrics = client.get_run(run.info.run_id).data.metrics
        for metric_key in MLFLOW_CALLBACK_METRICS + TEXT_COMPLEXITY_METRICS:
            assert metric_key in metrics
    assert mlflow.active_run() is None


def test_loaded_llmchain_autolog():
    mlflow.langchain.autolog(log_models=True, log_input_examples=True)
    model = create_openai_llmchain()
    question = {"product": "MLflow"}
    answer = {"product": "MLflow", "text": TEST_CONTENT}
    with _mock_request(return_value=_mock_chat_completion_response()):
        with mlflow.start_run() as run:
            assert model.invoke(question) == answer
        with mock.patch("mlflow.langchain.log_model") as log_model_mock:
            loaded_model = mlflow.langchain.load_model(f"runs:/{run.info.run_id}/model")
            assert loaded_model.invoke(question) == answer
            log_model_mock.assert_not_called()

            mlflow_model = get_mlflow_model(run.info.artifact_uri)
            model_path = os.path.join(run.info.artifact_uri, MODEL_DIR)
            input_example = _read_example(mlflow_model, model_path)
            assert input_example.to_dict("records") == [question]

            pyfunc_model = mlflow.pyfunc.load_model(f"runs:/{run.info.run_id}/model")
            # _TestLangChainWrapper mocks this result
            assert pyfunc_model.predict(question) == [TEST_CONTENT]
            log_model_mock.assert_not_called()

            signature = mlflow_model.signature
            assert signature == infer_signature(question, [TEST_CONTENT])


def test_llmchain_autolog_log_inputs_outputs():
    mlflow.langchain.autolog(log_models=True, log_inputs_outputs=True)
    question = {"product": "MLflow"}
    answer = {"product": "MLflow", "text": TEST_CONTENT}
    with _mock_request(return_value=_mock_chat_completion_response()):
        model = create_openai_llmchain()
        with mlflow.start_run() as run:
            model.invoke(question)
        loaded_table = mlflow.load_table(INFERENCE_FILE_NAME, run_ids=[run.info.run_id])
        loaded_dict = loaded_table.to_dict("records")
        assert len(loaded_dict) == 1
        assert loaded_dict[0]["input-product"] == question["product"]
        assert loaded_dict[0]["output-text"] == answer["text"]
        session_id = loaded_dict[0]["session_id"]

        # inference history is appended to the same table
        with mlflow.start_run(run.info.run_id):
            model.invoke(question)
        with mlflow.start_run():
            model.invoke(question)
        model.invoke(question)
        loaded_table = mlflow.load_table(INFERENCE_FILE_NAME, run_ids=[run.info.run_id])
        loaded_dict = loaded_table.to_dict("records")
        assert (
            loaded_dict
            == [
                {
                    "input-product": question["product"],
                    "output-product": answer["product"],
                    "output-text": answer["text"],
                    "session_id": session_id,
                }
            ]
            * 4
        )

        # A different inference session adds a different session_id
        loaded_model = mlflow.langchain.load_model(f"runs:/{run.info.run_id}/model")
        loaded_model.invoke(question)
        loaded_table = mlflow.load_table(INFERENCE_FILE_NAME, run_ids=[run.info.run_id])
        loaded_dict = loaded_table.to_dict("records")
        assert len(loaded_dict) == 5
        new_session_id = loaded_dict[-1]["session_id"]
        assert new_session_id != session_id


def test_agent_autolog(clear_trace_singleton):
    mlflow.langchain.autolog(log_models=True)
    model, input, mock_response = create_openai_llmagent()
    with _mock_request(return_value=_MockResponse(200, mock_response)), mock.patch(
        "mlflow.langchain.log_model"
    ) as log_model_mock:
        # ensure __call__ is patched
        assert model(input, return_only_outputs=True) == {"output": TEST_CONTENT}
        assert model(input, return_only_outputs=True) == {"output": TEST_CONTENT}
        log_model_mock.assert_called_once()

    model, input, mock_response = create_openai_llmagent()
    with _mock_request(return_value=_MockResponse(200, mock_response)), mock.patch(
        "mlflow.langchain.log_model"
    ) as log_model_mock:
        # ensure invoke is patched
        assert model.invoke(input, return_only_outputs=True) == {"output": TEST_CONTENT}
        assert model.invoke(input, return_only_outputs=True) == {"output": TEST_CONTENT}
        log_model_mock.assert_called_once()

    traces = mlflow.get_traces(None)
    assert len(traces) == 4
    for trace in traces:
        spans = [
            (s.name, json.loads(s.attributes[SpanAttributeKey.SPAN_TYPE])) for s in trace.data.spans
        ]
        assert spans == [
            ("AgentExecutor", "CHAIN"),
            ("LLMChain", "CHAIN"),
            ("OpenAI", "LLM"),
        ]
        attrs = deser_attributes(trace.data.spans[0].attributes)
        assert attrs[SpanAttributeKey.INPUTS] == input
        assert attrs[SpanAttributeKey.OUTPUTS] == {"output": TEST_CONTENT}


# TODO: remove skip mark before merging the tracing feature branch to master
@pytest.mark.skip(reason="Metrics autologging is disabled in the tracing feature branch.")
def test_agent_autolog_metrics():
    mlflow.langchain.autolog()
    model, input, mock_response = create_openai_llmagent()
    with _mock_request(return_value=_MockResponse(200, mock_response)):
        with mlflow.start_run() as run:
            model(input)
        client = MlflowClient()
        metrics = client.get_run(run.info.run_id).data.metrics
        for metric_key in MLFLOW_CALLBACK_METRICS + TEXT_COMPLEXITY_METRICS:
            assert metric_key in metrics

    assert mlflow.active_run() is None


def test_loaded_agent_autolog():
    mlflow.langchain.autolog(log_models=True, log_input_examples=True)
    model, input, mock_response = create_openai_llmagent()
    with _mock_request(return_value=_MockResponse(200, mock_response)):
        with mlflow.start_run() as run:
            assert model(input, return_only_outputs=True) == {"output": TEST_CONTENT}
        with mock.patch("mlflow.langchain.log_model") as log_model_mock:
            loaded_model = mlflow.langchain.load_model(f"runs:/{run.info.run_id}/model")
            assert loaded_model(input, return_only_outputs=True) == {"output": TEST_CONTENT}
            log_model_mock.assert_not_called()

            mlflow_model = get_mlflow_model(run.info.artifact_uri)
            model_path = os.path.join(run.info.artifact_uri, MODEL_DIR)
            input_example = _read_example(mlflow_model, model_path)
            assert input_example.to_dict("records") == [input]

            pyfunc_model = mlflow.pyfunc.load_model(f"runs:/{run.info.run_id}/model")
            assert pyfunc_model.predict(input) == [TEST_CONTENT]
            log_model_mock.assert_not_called()

            signature = mlflow_model.signature
            assert signature == infer_signature(input, [TEST_CONTENT])


def test_agent_autolog_log_inputs_outputs():
    mlflow.langchain.autolog(log_inputs_outputs=True)
    model, input, mock_response = create_openai_llmagent()
    output = {"output": TEST_CONTENT}
    with _mock_request(return_value=_MockResponse(200, mock_response)):
        with mlflow.start_run() as run:
            assert model(input, return_only_outputs=True) == output
        loaded_table = mlflow.load_table(INFERENCE_FILE_NAME, run_ids=[run.info.run_id])
        loaded_dict = loaded_table.to_dict("records")
        assert len(loaded_dict) == 1
        assert loaded_dict[0]["input-input"] == input["input"]
        assert loaded_dict[0]["output-output"] == output["output"]
        session_id = loaded_dict[0]["session_id"]

        with mlflow.start_run(run.info.run_id):
            model.invoke(input, return_only_outputs=True)
        loaded_table = mlflow.load_table(INFERENCE_FILE_NAME, run_ids=[run.info.run_id])
        loaded_dict = loaded_table.to_dict("records")
        assert (
            loaded_dict
            == [
                {
                    "input-input": input["input"],
                    "output-output": output["output"],
                    "session_id": session_id,
                }
            ]
            * 2
        )


def test_runnable_sequence_autolog(clear_trace_singleton):
    mlflow.langchain.autolog(log_models=True)
    chain, input_example = create_runnable_sequence()
    with mock.patch("mlflow.langchain.log_model") as log_model_mock:
        assert chain.invoke(input_example) == TEST_CONTENT
        assert chain.invoke(input_example) == TEST_CONTENT
        log_model_mock.assert_called_once()

    traces = mlflow.get_traces(None)
    assert len(traces) == 2
    for trace in traces:
        spans = {
            (s.name, json.loads(s.attributes[SpanAttributeKey.SPAN_TYPE])) for s in trace.data.spans
        }
        # Since the chain includes parallel execution, the order of some
        # spans is not deterministic.
        assert spans == {
            ("RunnableSequence_1", "CHAIN"),
            ("RunnableParallel<question,chat_history>", "CHAIN"),
            ("RunnableSequence_2", "CHAIN"),
            ("RunnableLambda_1", "CHAIN"),
            ("extract_question", "CHAIN"),
            ("RunnableSequence_3", "CHAIN"),
            ("RunnableLambda_2", "CHAIN"),
            ("extract_history", "CHAIN"),
            ("PromptTemplate", "CHAIN"),
            ("FakeChatModel", "LLM"),
            ("StrOutputParser", "CHAIN"),
        }


# TODO: remove skip mark before merging the tracing feature branch to master
@pytest.mark.skip(reason="Metrics autologging is disabled in the tracing feature branch.")
def test_runnable_sequence_autolog_metrics():
    mlflow.langchain.autolog()
    chain, input_example = create_runnable_sequence()
    with mlflow.start_run() as run:
        chain.invoke(input_example)
    client = MlflowClient()
    metrics = client.get_run(run.info.run_id).data.metrics
    for metric_key in MLFLOW_CALLBACK_METRICS + TEXT_COMPLEXITY_METRICS:
        assert metric_key in metrics
    assert mlflow.active_run() is None


def test_loaded_runnable_sequence_autolog():
    mlflow.langchain.autolog(log_models=True, log_input_examples=True)
    chain, input_example = create_runnable_sequence()
    with mlflow.start_run() as run:
        assert chain.invoke(input_example) == TEST_CONTENT
    with mock.patch("mlflow.langchain.log_model") as log_model_mock:
        loaded_model = mlflow.langchain.load_model(f"runs:/{run.info.run_id}/model")
        assert loaded_model.invoke(input_example) == TEST_CONTENT
        log_model_mock.assert_not_called()

        mlflow_model = get_mlflow_model(run.info.artifact_uri)
        model_path = os.path.join(run.info.artifact_uri, MODEL_DIR)
        saved_example = _read_example(mlflow_model, model_path)
        assert saved_example.to_dict("records") == [input_example]

        pyfunc_model = mlflow.pyfunc.load_model(f"runs:/{run.info.run_id}/model")
        assert pyfunc_model.predict(input_example) == [TEST_CONTENT]
        log_model_mock.assert_not_called()

        signature = mlflow_model.signature
        assert signature == infer_signature(input_example, [TEST_CONTENT])


def test_runnable_sequence_autolog_log_inputs_outputs():
    mlflow.langchain.autolog(log_inputs_outputs=True)
    chain, input_example = create_runnable_sequence()
    output = TEST_CONTENT
    with mlflow.start_run() as run:
        assert chain.invoke(input_example) == output
    loaded_table = mlflow.load_table(INFERENCE_FILE_NAME, run_ids=[run.info.run_id])
    loaded_dict = loaded_table.to_dict("records")
    assert len(loaded_dict) == 1
    assert loaded_dict[0]["input-messages"] == input_example["messages"][0]
    assert loaded_dict[0]["output"] == output
    session_id = loaded_dict[0]["session_id"]

    with mlflow.start_run(run.info.run_id):
        chain.invoke(input_example)
    loaded_table = mlflow.load_table(INFERENCE_FILE_NAME, run_ids=[run.info.run_id])
    loaded_dict = loaded_table.to_dict("records")
    assert (
        loaded_dict
        == [
            {
                "input-messages": input_example["messages"][0],
                "output": output,
                "session_id": session_id,
            }
        ]
        * 2
    )


def test_retriever_autolog(tmp_path, clear_trace_singleton):
    mlflow.langchain.autolog(log_models=True)
    model, query = create_retriever(tmp_path)
    with mock.patch("mlflow.langchain.log_model") as log_model_mock, mock.patch(
        "mlflow.langchain._langchain_autolog._logger.info"
    ) as logger_mock:
        model.get_relevant_documents(query)
        log_model_mock.assert_not_called()
        logger_mock.assert_called_once_with(UNSUPPORT_LOG_MODEL_MESSAGE)

    traces = mlflow.get_traces(None)
    assert len(traces) == 1
    spans = traces[0].data.spans
    assert len(spans) == 1
    assert spans[0].name == "VectorStoreRetriever"
    attrs = deser_attributes(spans[0].attributes)
    assert attrs[SpanAttributeKey.SPAN_TYPE] == "RETRIEVER"
    assert attrs[SpanAttributeKey.INPUTS] == query
    assert attrs[SpanAttributeKey.OUTPUTS][0]["metadata"] == {
        "source": "tests/langchain/state_of_the_union.txt"
    }


# TODO: remove skip mark before merging the tracing feature branch to master
@pytest.mark.skip(reason="Metrics autologging is disabled in the tracing feature branch.")
def test_retriever_metrics_and_artifacts(tmp_path):
    mlflow.langchain.autolog()
    model, query = create_retriever(tmp_path)
    with mlflow.start_run() as run:
        model.get_relevant_documents(query)
    client = MlflowClient()
    metrics = client.get_run(run.info.run_id).data.metrics
    for metric_key in MLFLOW_CALLBACK_METRICS:
        assert metric_key in metrics

    assert mlflow.active_run() is None


def test_retriever_autlog_inputs_outputs(tmp_path):
    mlflow.langchain.autolog(log_inputs_outputs=True)
    model, query = create_retriever(tmp_path)
    with mlflow.start_run() as run:
        documents = model.get_relevant_documents(query)
        documents = [
            {"page_content": doc.page_content, "metadata": doc.metadata} for doc in documents
        ]
    loaded_table = mlflow.load_table(INFERENCE_FILE_NAME, run_ids=[run.info.run_id])
    loaded_dict = loaded_table.to_dict("records")
    assert len(loaded_dict) == 1
    assert loaded_dict[0]["input"] == query
    assert loaded_dict[0]["output"] == documents
    session_id = loaded_dict[0]["session_id"]

    with mlflow.start_run(run.info.run_id):
        model.get_relevant_documents(query)
    loaded_table = mlflow.load_table(INFERENCE_FILE_NAME, run_ids=[run.info.run_id])
    loaded_dict = loaded_table.to_dict("records")
    assert loaded_dict == [{"input": query, "output": documents, "session_id": session_id}] * 2


def test_unsupported_log_model_models_autolog(tmp_path):
    from langchain.prompts import ChatPromptTemplate
    from langchain.schema.output_parser import StrOutputParser
    from langchain.schema.runnable import RunnablePassthrough

    mlflow.langchain.autolog(log_models=True)
    retriever, _ = create_retriever(tmp_path)
    prompt = ChatPromptTemplate.from_template(
        "Answer the following question based on the context: {context}\nQuestion: {question}"
    )
    chat_model = create_fake_chat_model()
    retrieval_chain = (
        {
            "context": retriever,
            "question": RunnablePassthrough(),
        }
        | prompt
        | chat_model
        | StrOutputParser()
    )
    question = "What is a good name for a company that makes MLflow?"
    with _mock_request(return_value=_mock_chat_completion_response()), mock.patch(
        "mlflow.langchain._langchain_autolog._logger.info"
    ) as logger_mock, mock.patch("mlflow.langchain.log_model") as log_model_mock:
        assert retrieval_chain.invoke(question) == TEST_CONTENT
        logger_mock.assert_called_once_with(UNSUPPORT_LOG_MODEL_MESSAGE)
        log_model_mock.assert_not_called()


@pytest.mark.parametrize(
    ("input", "output", "expected"),
    [
        ("data", "result", {"input": ["data"], "output": ["result"], "session_id": ["session_id"]}),
        (
            "data",
            {"result": "some_result"},
            {"input": ["data"], "output-result": "some_result", "session_id": ["session_id"]},
        ),
        (
            "data",
            ["some_result"],
            {"input": ["data"], "output": ["some_result"], "session_id": ["session_id"]},
        ),
        (
            ["data"],
            "some_result",
            {"input": ["data"], "output": ["some_result"], "session_id": ["session_id"]},
        ),
        (
            {"data": "some_data"},
            ["some_result"],
            {"input-data": "some_data", "output": ["some_result"], "session_id": ["session_id"]},
        ),
        (
            {"data": "some_data"},
            {"result": "some_result"},
            {
                "input-data": "some_data",
                "output-result": "some_result",
                "session_id": ["session_id"],
            },
        ),
        (
            [{"data": "some_data"}],
            {"result": "some_result"},
            {
                "input": [{"data": "some_data"}],
                "output-result": "some_result",
                "session_id": ["session_id"],
            },
        ),
    ],
)
def test_combine_input_and_output(input, output, expected):
    assert (
        _combine_input_and_output(input, output, session_id="session_id", func_name="") == expected
    )
    with mlflow.start_run() as run:
        mlflow.log_table(expected, INFERENCE_FILE_NAME, run.info.run_id)
    loaded_table = mlflow.load_table(INFERENCE_FILE_NAME, run_ids=[run.info.run_id])
    pdf = pd.DataFrame(expected)
    pd.testing.assert_frame_equal(loaded_table, pdf)


@pytest.mark.parametrize("callbacks", [StdOutCallbackHandler(), [StdOutCallbackHandler()]])
def test_langchain_autolog_callback_injection(callbacks):
    mlflow.langchain.autolog(log_models=True, extra_tags={"test_tag": "test"})
    with mlflow.start_run() as run, _mock_request(return_value=_mock_chat_completion_response()):
        model = create_openai_llmchain()
        model.invoke("MLflow", callbacks=callbacks)
        assert mlflow.active_run() is not None
    assert MlflowClient().get_run(run.info.run_id).data.metrics != {}
    assert MlflowClient().get_run(run.info.run_id).data.tags["test_tag"] == "test"
    assert MlflowClient().get_run(run.info.run_id).data.tags["mlflow.autologging"] == "langchain"
    artifacts = get_artifacts(run.info.run_id)
    for artifact_name in get_mlflow_callback_artifacts():
        if isinstance(artifact_name, str):
            assert artifact_name in artifacts
        else:
            assert any(artifact_name.match(artifact) for artifact in artifacts)<|MERGE_RESOLUTION|>--- conflicted
+++ resolved
@@ -11,7 +11,6 @@
 from langchain.llms import OpenAI
 from langchain.prompts import PromptTemplate
 from langchain.text_splitter import CharacterTextSplitter
-from langchain_core.callbacks import StdOutCallbackHandler
 from test_langchain_model_export import FAISS, DeterministicDummyEmbeddings
 
 import mlflow
@@ -168,13 +167,10 @@
 
 def test_autolog_manage_run():
     mlflow.langchain.autolog(log_models=True, extra_tags={"test_tag": "test"})
-    with mlflow.start_run() as run, _mock_request(return_value=_mock_chat_completion_response()):
+    run = mlflow.start_run()
+    with _mock_request(return_value=_mock_chat_completion_response()):
         model = create_openai_llmchain()
         model.invoke("MLflow")
-<<<<<<< HEAD
-        assert mlflow.active_run() is not None
-    assert MlflowClient().get_run(run.info.run_id).data.metrics != {}
-=======
         assert model.run_id == run.info.run_id
 
         # The run_id should be propagated to the second call via model instance to
@@ -186,9 +182,9 @@
     assert mlflow.active_run() is not None
     assert run.info.status != "FINISHED"
 
->>>>>>> 51d0126d
     assert MlflowClient().get_run(run.info.run_id).data.tags["test_tag"] == "test"
     assert MlflowClient().get_run(run.info.run_id).data.tags["mlflow.autologging"] == "langchain"
+    mlflow.end_run()
 
     traces = mlflow.get_traces(None)
     assert len(traces) == 2
@@ -759,22 +755,4 @@
         mlflow.log_table(expected, INFERENCE_FILE_NAME, run.info.run_id)
     loaded_table = mlflow.load_table(INFERENCE_FILE_NAME, run_ids=[run.info.run_id])
     pdf = pd.DataFrame(expected)
-    pd.testing.assert_frame_equal(loaded_table, pdf)
-
-
-@pytest.mark.parametrize("callbacks", [StdOutCallbackHandler(), [StdOutCallbackHandler()]])
-def test_langchain_autolog_callback_injection(callbacks):
-    mlflow.langchain.autolog(log_models=True, extra_tags={"test_tag": "test"})
-    with mlflow.start_run() as run, _mock_request(return_value=_mock_chat_completion_response()):
-        model = create_openai_llmchain()
-        model.invoke("MLflow", callbacks=callbacks)
-        assert mlflow.active_run() is not None
-    assert MlflowClient().get_run(run.info.run_id).data.metrics != {}
-    assert MlflowClient().get_run(run.info.run_id).data.tags["test_tag"] == "test"
-    assert MlflowClient().get_run(run.info.run_id).data.tags["mlflow.autologging"] == "langchain"
-    artifacts = get_artifacts(run.info.run_id)
-    for artifact_name in get_mlflow_callback_artifacts():
-        if isinstance(artifact_name, str):
-            assert artifact_name in artifacts
-        else:
-            assert any(artifact_name.match(artifact) for artifact in artifacts)+    pd.testing.assert_frame_equal(loaded_table, pdf)