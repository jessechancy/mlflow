import matplotlib.pyplot as plt
from unittest import mock
import numpy as np
import json
import pandas as pd
import pytest
from contextlib import nullcontext as does_not_raise

from mlflow.exceptions import MlflowException
from mlflow.models.evaluation.base import (
    evaluate,
)
from mlflow.models.evaluation.artifacts import (
    CsvEvaluationArtifact,
    ImageEvaluationArtifact,
    JsonEvaluationArtifact,
    NumpyEvaluationArtifact,
    ParquetEvaluationArtifact,
    TextEvaluationArtifact,
    PickleEvaluationArtifact,
)
from mlflow.models.evaluation.default_evaluator import (
    _infer_model_type_by_labels,
    _extract_raw_model,
    _extract_predict_fn,
    _get_binary_classifier_metrics,
    _get_multiclass_classifier_metrics,
    _get_regressor_metrics,
    _get_binary_sum_up_label_pred_prob,
    _gen_classifier_curve,
    _evaluate_custom_metric,
    _compute_df_mode_or_mean,
    _CustomMetric,
)
import mlflow
from sklearn.linear_model import LogisticRegression, LinearRegression
from sklearn.pipeline import Pipeline
from sklearn.preprocessing import FunctionTransformer
from sklearn.datasets import load_iris, load_breast_cancer
from sklearn.metrics import precision_score, recall_score, f1_score

from tempfile import TemporaryDirectory
from os.path import join as path_join
from PIL import Image, ImageChops
import io

# pylint: disable=unused-import
from tests.models.test_evaluation import (
    get_run_data,
    baseline_model_uri,
    diabetes_dataset,
    multiclass_logistic_regressor_model_uri,
    linear_regressor_model_uri,
    iris_dataset,
    iris_pandas_df_dataset,
    iris_pandas_df_num_cols_dataset,
    binary_logistic_regressor_model_uri,
    breast_cancer_dataset,
    spark_linear_regressor_model_uri,
    diabetes_spark_dataset,
    svm_model_uri,
    pipeline_model_uri,
    get_pipeline_model_dataset,
)
from mlflow.models.utils import plot_lines


def assert_dict_equal(d1, d2, rtol):
    for k in d1:
        assert k in d2
        assert np.isclose(d1[k], d2[k], rtol=rtol)


def evaluate_model_helper(
    model,
    baseline_model,
    data,
    targets,
    model_type: str,
<<<<<<< HEAD
=======
    dataset_name=None,
>>>>>>> ca98d871
    evaluators=None,
    evaluator_config=None,
    eval_baseline_model_only=False,
):

    """
    Helper function for testing MLflow.evaluate
    To test if evaluation for baseline model does not log metrics and artifacts;
    we set "disable_candidate_model" to true for the evaluator_config so that the
    DefaultEvaluator will evaluate only the baseline_model with logging
    disabled. This code path is only for testing purposes.
    """
    if eval_baseline_model_only:
        if not evaluator_config:
            evaluator_config = {"_disable_candidate_model": True}
        elif not evaluators or evaluators == "default":
            evaluator_config.update({"_disable_candidate_model": True})
        else:
            for config in evaluator_config.values():
                config.update({"_disable_candidate_model": True})

    return evaluate(
        model=model,
        data=data,
        model_type=model_type,
        targets=targets,
<<<<<<< HEAD
=======
        dataset_name=dataset_name,
>>>>>>> ca98d871
        evaluators=evaluators,
        evaluator_config=evaluator_config,
        baseline_model=baseline_model,
    )


def check_metrics_not_logged_for_baseline_model_evaluation(
    logged_metrics, result_metrics, expected_metrics
):
    """
    Helper function for checking metrics of evaluation of baseline_model
     - Metrics should not be logged
     - Metrics should be returned in EvaluationResult as expected
    """
    assert logged_metrics == {}
    for metric_key in expected_metrics:
        assert np.isclose(expected_metrics[metric_key], result_metrics[metric_key], rtol=1e-3)


def check_artifacts_are_not_generated_for_baseline_model_evaluation(
    logged_artifacts, result_artifacts
):
    """
    Helper function for unit tests for checking artifacts of evaluation of baseline model
        - No Artifact is returned nor logged
    """
    assert logged_artifacts == []
    assert result_artifacts == {}


@pytest.mark.parametrize(
    ("baseline_model_uri", "use_sample_weights"),
    [
        ("None", False),
        ("None", True),
        ("linear_regressor_model_uri", False),
    ],
    indirect=["baseline_model_uri"],
)
def test_regressor_evaluation(
    linear_regressor_model_uri,
    diabetes_dataset,
    baseline_model_uri,
    use_sample_weights,
):
    sample_weights = (
        np.random.rand(len(diabetes_dataset.labels_data)) if use_sample_weights else None
    )

    with mlflow.start_run() as run:
        result = evaluate_model_helper(
            linear_regressor_model_uri,
            baseline_model_uri,
            diabetes_dataset._constructor_args["data"],
            model_type="regressor",
            targets=diabetes_dataset._constructor_args["targets"],
            evaluators="default",
            eval_baseline_model_only=False,
            evaluator_config={
                "sample_weights": sample_weights,
            },
        )

    _, metrics, tags, artifacts = get_run_data(run.info.run_id)

    model = mlflow.pyfunc.load_model(linear_regressor_model_uri)

    y = diabetes_dataset.labels_data
    y_pred = model.predict(diabetes_dataset.features_data)

    expected_metrics = _get_regressor_metrics(y, y_pred, sample_weights=sample_weights)
    expected_metrics["score"] = model._model_impl.score(
        diabetes_dataset.features_data, diabetes_dataset.labels_data, sample_weight=sample_weights
    )

    assert json.loads(tags["mlflow.datasets"]) == [
        {**diabetes_dataset._metadata, "model": model.metadata.model_uuid}
    ]

    for metric_key, expected_metric_val in expected_metrics.items():
        assert np.isclose(
            expected_metric_val,
<<<<<<< HEAD
            metrics[metric_key],
=======
            metrics[metric_key + "_on_data_diabetes_dataset"],
>>>>>>> ca98d871
            rtol=1e-3,
        )
        assert np.isclose(expected_metric_val, result.metrics[metric_key], rtol=1e-3)

    assert json.loads(tags["mlflow.datasets"]) == [
        {**diabetes_dataset._metadata, "model": model.metadata.model_uuid}
    ]

    assert set(artifacts) == {
        "shap_beeswarm_plot.png",
        "shap_feature_importance_plot.png",
        "shap_summary_plot.png",
    }

    assert result.artifacts.keys() == {
        "shap_beeswarm_plot",
        "shap_feature_importance_plot",
        "shap_summary_plot",
    }


def test_regressor_evaluation_disable_logging_metrics_and_artifacts(
    linear_regressor_model_uri,
    diabetes_dataset,
):
    with mlflow.start_run() as run:
        result = evaluate_model_helper(
            linear_regressor_model_uri,
            linear_regressor_model_uri,
            diabetes_dataset._constructor_args["data"],
            model_type="regressor",
            targets=diabetes_dataset._constructor_args["targets"],
<<<<<<< HEAD
=======
            dataset_name=diabetes_dataset.name,
>>>>>>> ca98d871
            evaluators="default",
            eval_baseline_model_only=True,
        )

    _, logged_metrics, tags, artifacts = get_run_data(run.info.run_id)

    model = mlflow.pyfunc.load_model(linear_regressor_model_uri)

    y = diabetes_dataset.labels_data
    y_pred = model.predict(diabetes_dataset.features_data)

    expected_metrics = _get_regressor_metrics(y, y_pred, sample_weights=None)
    expected_metrics["score"] = model._model_impl.score(
        diabetes_dataset.features_data, diabetes_dataset.labels_data
    )

    check_metrics_not_logged_for_baseline_model_evaluation(
        expected_metrics=expected_metrics,
        result_metrics=result.baseline_model_metrics,
        logged_metrics=logged_metrics,
    )

    assert "mlflow.datassets" not in tags

    check_artifacts_are_not_generated_for_baseline_model_evaluation(
        logged_artifacts=artifacts,
        result_artifacts=result.artifacts,
    )


def test_regressor_evaluation_with_int_targets(
    linear_regressor_model_uri, diabetes_dataset, tmp_path
):
    with mlflow.start_run():
        result = evaluate(
            linear_regressor_model_uri,
            diabetes_dataset._constructor_args["data"],
            model_type="regressor",
            targets=diabetes_dataset._constructor_args["targets"].astype(np.int64),
            evaluators="default",
        )
        result.save(tmp_path)


@pytest.mark.parametrize(
    ("baseline_model_uri", "use_sample_weights"),
    [
        ("None", False),
        ("None", True),
        ("multiclass_logistic_regressor_baseline_model_uri_4", False),
    ],
    indirect=["baseline_model_uri"],
)
def test_multi_classifier_evaluation(
    multiclass_logistic_regressor_model_uri,
    iris_dataset,
    baseline_model_uri,
    use_sample_weights,
):
    sample_weights = np.random.rand(len(iris_dataset.labels_data)) if use_sample_weights else None

    with mlflow.start_run() as run:
        result = evaluate_model_helper(
            multiclass_logistic_regressor_model_uri,
            baseline_model_uri,
            iris_dataset._constructor_args["data"],
            model_type="classifier",
            targets=iris_dataset._constructor_args["targets"],
            evaluators="default",
            eval_baseline_model_only=False,
            evaluator_config={
                "sample_weights": sample_weights,
            },
        )

    _, metrics, tags, artifacts = get_run_data(run.info.run_id)

    model = mlflow.pyfunc.load_model(multiclass_logistic_regressor_model_uri)

    _, raw_model = _extract_raw_model(model)
    predict_fn, predict_proba_fn = _extract_predict_fn(model, raw_model)
    y = iris_dataset.labels_data
    y_pred = predict_fn(iris_dataset.features_data)
    y_probs = predict_proba_fn(iris_dataset.features_data)

    expected_metrics = _get_multiclass_classifier_metrics(
        y_true=y, y_pred=y_pred, y_proba=y_probs, sample_weights=sample_weights
    )
    expected_metrics["score"] = model._model_impl.score(
        iris_dataset.features_data, iris_dataset.labels_data, sample_weight=sample_weights
    )

    for metric_key, expected_metric_val in expected_metrics.items():
<<<<<<< HEAD
        assert np.isclose(expected_metric_val, metrics[metric_key], rtol=1e-3)
=======
        assert np.isclose(
            expected_metric_val, metrics[metric_key + "_on_data_iris_dataset"], rtol=1e-3
        )
>>>>>>> ca98d871
        assert np.isclose(expected_metric_val, result.metrics[metric_key], rtol=1e-3)

    assert json.loads(tags["mlflow.datasets"]) == [
        {**iris_dataset._metadata, "model": model.metadata.model_uuid}
    ]

    assert set(artifacts) == {
        "shap_beeswarm_plot.png",
        "per_class_metrics.csv",
        "roc_curve_plot.png",
        "precision_recall_curve_plot.png",
        "shap_feature_importance_plot.png",
        "explainer",
        "confusion_matrix.png",
        "shap_summary_plot.png",
    }
    assert result.artifacts.keys() == {
        "per_class_metrics",
        "roc_curve_plot",
        "precision_recall_curve_plot",
        "confusion_matrix",
        "shap_beeswarm_plot",
        "shap_summary_plot",
        "shap_feature_importance_plot",
    }


def test_multi_classifier_evaluation_disable_logging_metrics_and_artifacts(
    multiclass_logistic_regressor_model_uri,
    iris_dataset,
):
    with mlflow.start_run() as run:
        result = evaluate_model_helper(
            multiclass_logistic_regressor_model_uri,
            multiclass_logistic_regressor_model_uri,
            iris_dataset._constructor_args["data"],
            model_type="classifier",
            targets=iris_dataset._constructor_args["targets"],
<<<<<<< HEAD
=======
            dataset_name=iris_dataset.name,
>>>>>>> ca98d871
            evaluators="default",
            eval_baseline_model_only=True,
        )

    _, logged_metrics, tags, artifacts = get_run_data(run.info.run_id)

    model = mlflow.pyfunc.load_model(multiclass_logistic_regressor_model_uri)

    _, raw_model = _extract_raw_model(model)
    predict_fn, predict_proba_fn = _extract_predict_fn(model, raw_model)
    y = iris_dataset.labels_data
    y_pred = predict_fn(iris_dataset.features_data)
    y_probs = predict_proba_fn(iris_dataset.features_data)

    expected_metrics = _get_multiclass_classifier_metrics(
        y_true=y, y_pred=y_pred, y_proba=y_probs, sample_weights=None
    )
    expected_metrics["score"] = model._model_impl.score(
        iris_dataset.features_data, iris_dataset.labels_data
    )

    check_metrics_not_logged_for_baseline_model_evaluation(
        expected_metrics=expected_metrics,
        result_metrics=result.baseline_model_metrics,
        logged_metrics=logged_metrics,
    )

    assert "mlflow.datassets" not in tags

    check_artifacts_are_not_generated_for_baseline_model_evaluation(
        logged_artifacts=artifacts,
        result_artifacts=result.artifacts,
    )


@pytest.mark.parametrize(
    ("baseline_model_uri", "use_sample_weights"),
    [
        ("None", False),
        ("binary_logistic_regressor_model_uri", False),
        ("binary_logistic_regressor_model_uri", True),
    ],
    indirect=["baseline_model_uri"],
)
def test_bin_classifier_evaluation(
    binary_logistic_regressor_model_uri,
    breast_cancer_dataset,
    baseline_model_uri,
    use_sample_weights,
):
    sample_weights = (
        np.random.rand(len(breast_cancer_dataset.labels_data)) if use_sample_weights else None
    )

    with mlflow.start_run() as run:
        result = evaluate_model_helper(
            binary_logistic_regressor_model_uri,
            baseline_model_uri,
            breast_cancer_dataset._constructor_args["data"],
            model_type="classifier",
            targets=breast_cancer_dataset._constructor_args["targets"],
            evaluators="default",
            eval_baseline_model_only=False,
            evaluator_config={
                "sample_weights": sample_weights,
            },
        )

    _, metrics, tags, artifacts = get_run_data(run.info.run_id)

    model = mlflow.pyfunc.load_model(binary_logistic_regressor_model_uri)

    _, raw_model = _extract_raw_model(model)
    predict_fn, predict_proba_fn = _extract_predict_fn(model, raw_model)
    y = breast_cancer_dataset.labels_data
    y_pred = predict_fn(breast_cancer_dataset.features_data)
    y_probs = predict_proba_fn(breast_cancer_dataset.features_data)

    expected_metrics = _get_binary_classifier_metrics(
        y_true=y, y_pred=y_pred, y_proba=y_probs, sample_weights=sample_weights
    )
    expected_metrics["score"] = model._model_impl.score(
        breast_cancer_dataset.features_data,
        breast_cancer_dataset.labels_data,
        sample_weight=sample_weights,
    )

    for metric_key, expected_metric_val in expected_metrics.items():
        assert np.isclose(
            expected_metric_val,
<<<<<<< HEAD
            metrics[metric_key],
=======
            metrics[metric_key + "_on_data_breast_cancer_dataset"],
>>>>>>> ca98d871
            rtol=1e-3,
        )
        assert np.isclose(expected_metric_val, result.metrics[metric_key], rtol=1e-3)

    assert json.loads(tags["mlflow.datasets"]) == [
        {**breast_cancer_dataset._metadata, "model": model.metadata.model_uuid}
    ]

    assert set(artifacts) == {
        "shap_feature_importance_plot.png",
        "lift_curve_plot.png",
        "shap_beeswarm_plot.png",
        "precision_recall_curve_plot.png",
        "confusion_matrix.png",
        "shap_summary_plot.png",
        "roc_curve_plot.png",
    }
    assert result.artifacts.keys() == {
        "roc_curve_plot",
        "precision_recall_curve_plot",
        "lift_curve_plot",
        "confusion_matrix",
        "shap_beeswarm_plot",
        "shap_summary_plot",
        "shap_feature_importance_plot",
    }


def test_bin_classifier_evaluation_disable_logging_metrics_and_artifacts(
    binary_logistic_regressor_model_uri,
    breast_cancer_dataset,
):
    with mlflow.start_run() as run:
        result = evaluate_model_helper(
            binary_logistic_regressor_model_uri,
            binary_logistic_regressor_model_uri,
            breast_cancer_dataset._constructor_args["data"],
            model_type="classifier",
            targets=breast_cancer_dataset._constructor_args["targets"],
<<<<<<< HEAD
=======
            dataset_name=breast_cancer_dataset.name,
>>>>>>> ca98d871
            evaluators="default",
            eval_baseline_model_only=True,
        )

    _, logged_metrics, tags, artifacts = get_run_data(run.info.run_id)

    model = mlflow.pyfunc.load_model(binary_logistic_regressor_model_uri)

    _, raw_model = _extract_raw_model(model)
    predict_fn, predict_proba_fn = _extract_predict_fn(model, raw_model)
    y = breast_cancer_dataset.labels_data
    y_pred = predict_fn(breast_cancer_dataset.features_data)
    y_probs = predict_proba_fn(breast_cancer_dataset.features_data)

    expected_metrics = _get_binary_classifier_metrics(
        y_true=y, y_pred=y_pred, y_proba=y_probs, sample_weights=None
    )
    expected_metrics["score"] = model._model_impl.score(
        breast_cancer_dataset.features_data, breast_cancer_dataset.labels_data
    )

    check_metrics_not_logged_for_baseline_model_evaluation(
        expected_metrics=expected_metrics,
        result_metrics=result.baseline_model_metrics,
        logged_metrics=logged_metrics,
    )

    assert "mlflow.datassets" not in tags

    check_artifacts_are_not_generated_for_baseline_model_evaluation(
        logged_artifacts=artifacts,
        result_artifacts=result.artifacts,
    )


@pytest.mark.parametrize(
    "baseline_model_uri",
    [
        ("None"),
        ("spark_linear_regressor_model_uri"),
    ],
    indirect=["baseline_model_uri"],
)
def test_spark_regressor_model_evaluation(
    spark_linear_regressor_model_uri,
    diabetes_spark_dataset,
    baseline_model_uri,
):
    with mlflow.start_run() as run:
        result = evaluate_model_helper(
            spark_linear_regressor_model_uri,
            baseline_model_uri,
            diabetes_spark_dataset._constructor_args["data"],
            model_type="regressor",
            targets=diabetes_spark_dataset._constructor_args["targets"],
            evaluators="default",
            eval_baseline_model_only=False,
        )

    _, metrics, tags, artifacts = get_run_data(run.info.run_id)

    model = mlflow.pyfunc.load_model(spark_linear_regressor_model_uri)

    X = diabetes_spark_dataset.features_data
    y = diabetes_spark_dataset.labels_data
    y_pred = model.predict(X)

    expected_metrics = _get_regressor_metrics(y, y_pred, sample_weights=None)

    for metric_key, expected_metric_val in expected_metrics.items():
        assert np.isclose(
            expected_metric_val,
<<<<<<< HEAD
            metrics[metric_key],
=======
            metrics[metric_key + "_on_data_diabetes_spark_dataset"],
>>>>>>> ca98d871
            rtol=1e-3,
        )
        assert np.isclose(expected_metric_val, result.metrics[metric_key], rtol=1e-3)

    model = mlflow.pyfunc.load_model(spark_linear_regressor_model_uri)

    assert json.loads(tags["mlflow.datasets"]) == [
        {**diabetes_spark_dataset._metadata, "model": model.metadata.model_uuid}
    ]

    assert set(artifacts) == set()
    assert result.artifacts == {}


def test_spark_regressor_model_evaluation_disable_logging_metrics_and_artifacts(
    spark_linear_regressor_model_uri,
    diabetes_spark_dataset,
):
    with mlflow.start_run() as run:
        result = evaluate_model_helper(
            spark_linear_regressor_model_uri,
            spark_linear_regressor_model_uri,
            diabetes_spark_dataset._constructor_args["data"],
            model_type="regressor",
            targets=diabetes_spark_dataset._constructor_args["targets"],
<<<<<<< HEAD
=======
            dataset_name=diabetes_spark_dataset.name,
>>>>>>> ca98d871
            evaluators="default",
            eval_baseline_model_only=True,
        )

    _, logged_metrics, tags, artifacts = get_run_data(run.info.run_id)

    model = mlflow.pyfunc.load_model(spark_linear_regressor_model_uri)

    X = diabetes_spark_dataset.features_data
    y = diabetes_spark_dataset.labels_data
    y_pred = model.predict(X)

    expected_metrics = _get_regressor_metrics(y, y_pred, sample_weights=None)

    check_metrics_not_logged_for_baseline_model_evaluation(
        expected_metrics=expected_metrics,
        result_metrics=result.baseline_model_metrics,
        logged_metrics=logged_metrics,
    )

    assert "mlflow.datassets" not in tags

    check_artifacts_are_not_generated_for_baseline_model_evaluation(
        logged_artifacts=artifacts,
        result_artifacts=result.artifacts,
    )


@pytest.mark.parametrize(
    "baseline_model_uri",
    [
        ("None"),
        ("svm_model_uri"),
    ],
    indirect=["baseline_model_uri"],
)
def test_svm_classifier_evaluation(svm_model_uri, breast_cancer_dataset, baseline_model_uri):
    with mlflow.start_run() as run:
        result = evaluate_model_helper(
            svm_model_uri,
            baseline_model_uri,
            breast_cancer_dataset._constructor_args["data"],
            model_type="classifier",
            targets=breast_cancer_dataset._constructor_args["targets"],
            evaluators="default",
            eval_baseline_model_only=False,
        )

    _, metrics, tags, artifacts = get_run_data(run.info.run_id)

    model = mlflow.pyfunc.load_model(svm_model_uri)

    _, raw_model = _extract_raw_model(model)
    predict_fn, _ = _extract_predict_fn(model, raw_model)
    y = breast_cancer_dataset.labels_data
    y_pred = predict_fn(breast_cancer_dataset.features_data)

    expected_metrics = _get_binary_classifier_metrics(y_true=y, y_pred=y_pred, sample_weights=None)
    expected_metrics["score"] = model._model_impl.score(
        breast_cancer_dataset.features_data, breast_cancer_dataset.labels_data
    )

    for metric_key, expected_metric_val in expected_metrics.items():
        assert np.isclose(
            expected_metric_val,
<<<<<<< HEAD
            metrics[metric_key],
=======
            metrics[metric_key + "_on_data_breast_cancer_dataset"],
>>>>>>> ca98d871
            rtol=1e-3,
        )
        assert np.isclose(expected_metric_val, result.metrics[metric_key], rtol=1e-3)

    assert json.loads(tags["mlflow.datasets"]) == [
        {**breast_cancer_dataset._metadata, "model": model.metadata.model_uuid}
    ]

    assert set(artifacts) == {
        "confusion_matrix.png",
        "shap_feature_importance_plot.png",
        "shap_beeswarm_plot.png",
        "shap_summary_plot.png",
    }
    assert result.artifacts.keys() == {
        "confusion_matrix",
        "shap_beeswarm_plot",
        "shap_summary_plot",
        "shap_feature_importance_plot",
    }


def _evaluate_explainer_with_exceptions(model_uri, dataset):
    with mlflow.start_run():
        evaluate(
            model_uri,
            dataset._constructor_args["data"],
            model_type="classifier",
            targets=dataset._constructor_args["targets"],
<<<<<<< HEAD
=======
            dataset_name=dataset.name,
>>>>>>> ca98d871
            evaluators="default",
            evaluator_config={
                "ignore_exceptions": False,
            },
        )


def test_default_explainer_pandas_df_str_cols(
    multiclass_logistic_regressor_model_uri, iris_pandas_df_dataset
):
    _evaluate_explainer_with_exceptions(
        multiclass_logistic_regressor_model_uri, iris_pandas_df_dataset
    )


def test_default_explainer_pandas_df_num_cols(
    multiclass_logistic_regressor_model_uri, iris_pandas_df_num_cols_dataset
):
    _evaluate_explainer_with_exceptions(
        multiclass_logistic_regressor_model_uri, iris_pandas_df_num_cols_dataset
    )


def test_svm_classifier_evaluation_disable_logging_metrics_and_artifacts(
    svm_model_uri, breast_cancer_dataset
):
    with mlflow.start_run() as run:
        result = evaluate_model_helper(
            svm_model_uri,
            svm_model_uri,
            breast_cancer_dataset._constructor_args["data"],
            model_type="classifier",
            targets=breast_cancer_dataset._constructor_args["targets"],
<<<<<<< HEAD
=======
            dataset_name=breast_cancer_dataset.name,
>>>>>>> ca98d871
            evaluators="default",
            eval_baseline_model_only=True,
        )

    _, logged_metrics, tags, artifacts = get_run_data(run.info.run_id)

    model = mlflow.pyfunc.load_model(svm_model_uri)

    _, raw_model = _extract_raw_model(model)
    predict_fn, _ = _extract_predict_fn(model, raw_model)
    y = breast_cancer_dataset.labels_data
    y_pred = predict_fn(breast_cancer_dataset.features_data)

    expected_metrics = _get_binary_classifier_metrics(y_true=y, y_pred=y_pred, sample_weights=None)
    expected_metrics["score"] = model._model_impl.score(
        breast_cancer_dataset.features_data, breast_cancer_dataset.labels_data
    )

    check_metrics_not_logged_for_baseline_model_evaluation(
        expected_metrics=expected_metrics,
        result_metrics=result.baseline_model_metrics,
        logged_metrics=logged_metrics,
    )

    assert "mlflow.datassets" not in tags

    check_artifacts_are_not_generated_for_baseline_model_evaluation(
        logged_artifacts=artifacts,
        result_artifacts=result.artifacts,
    )


@pytest.mark.parametrize(
    "baseline_model_uri",
    [
        ("None"),
        ("pipeline_model_uri"),
    ],
    indirect=["baseline_model_uri"],
)
def test_pipeline_model_kernel_explainer_on_categorical_features(
    pipeline_model_uri, baseline_model_uri
):
    from mlflow.models.evaluation._shap_patch import _PatchedKernelExplainer

    data, target_col = get_pipeline_model_dataset()
    with mlflow.start_run() as run:
        evaluate_model_helper(
            pipeline_model_uri,
            baseline_model_uri,
            data[0::3],
            model_type="classifier",
            targets=target_col,
            evaluators="default",
            evaluator_config={"explainability_algorithm": "kernel"},
            eval_baseline_model_only=False,
        )
    run_data = get_run_data(run.info.run_id)
    assert {
        "shap_beeswarm_plot.png",
        "shap_feature_importance_plot.png",
        "shap_summary_plot.png",
        "explainer",
    }.issubset(run_data.artifacts)

    explainer = mlflow.shap.load_explainer(f"runs:/{run.info.run_id}/explainer")
    assert isinstance(explainer, _PatchedKernelExplainer)


def test_compute_df_mode_or_mean():
    df = pd.DataFrame(
        {
            "a": [2.0, 2.0, 5.0],
            "b": [3, 3, 5],
            "c": [2.0, 2.0, 6.5],
            "d": [True, False, True],
            "e": ["abc", "b", "abc"],
            "f": [1.5, 2.5, np.nan],
            "g": ["ab", "ab", None],
            "h": pd.Series([2.0, 2.0, 6.5], dtype="category"),
        }
    )
    result = _compute_df_mode_or_mean(df)
    assert result == {
        "a": 2,
        "b": 3,
        "c": 3.5,
        "d": True,
        "e": "abc",
        "f": 2.0,
        "g": "ab",
        "h": 2.0,
    }

    # Test on dataframe that all columns are continuous.
    df2 = pd.DataFrame(
        {
            "c": [2.0, 2.0, 6.5],
            "f": [1.5, 2.5, np.nan],
        }
    )
    assert _compute_df_mode_or_mean(df2) == {"c": 3.5, "f": 2.0}

    # Test on dataframe that all columns are not continuous.
    df2 = pd.DataFrame(
        {
            "d": [True, False, True],
            "g": ["ab", "ab", None],
        }
    )
    assert _compute_df_mode_or_mean(df2) == {"d": True, "g": "ab"}


def test_infer_model_type_by_labels():
    assert _infer_model_type_by_labels(["a", "b"]) == "classifier"
    assert _infer_model_type_by_labels([True, False]) == "classifier"
    assert _infer_model_type_by_labels([1, 2.5]) == "regressor"
    assert _infer_model_type_by_labels(pd.Series(["a", "b"], dtype="category")) == "classifier"
    assert _infer_model_type_by_labels(pd.Series([1.5, 2.5], dtype="category")) == "classifier"
    assert _infer_model_type_by_labels([1, 2, 3]) is None


def test_extract_raw_model_and_predict_fn(
    binary_logistic_regressor_model_uri, breast_cancer_dataset
):
    model = mlflow.pyfunc.load_model(binary_logistic_regressor_model_uri)

    model_loader_module, raw_model = _extract_raw_model(model)
    predict_fn, predict_proba_fn = _extract_predict_fn(model, raw_model)

    assert model_loader_module == "mlflow.sklearn"
    assert isinstance(raw_model, LogisticRegression)
    np.testing.assert_allclose(
        predict_fn(breast_cancer_dataset.features_data),
        raw_model.predict(breast_cancer_dataset.features_data),
    )
    np.testing.assert_allclose(
        predict_proba_fn(breast_cancer_dataset.features_data),
        raw_model.predict_proba(breast_cancer_dataset.features_data),
    )


@pytest.mark.parametrize("use_sample_weights", [True, False])
def test_get_regressor_metrics(use_sample_weights):
    y = [1.1, 2.1, -3.5]
    y_pred = [1.5, 2.0, -3.0]
    sample_weights = [1, 2, 3] if use_sample_weights else None

    metrics = _get_regressor_metrics(y, y_pred, sample_weights)

    if use_sample_weights:
        expected_metrics = {
            "example_count": 3,
            "mean_absolute_error": 0.35000000000000003,
            "mean_squared_error": 0.155,
            "root_mean_squared_error": 0.39370039370059057,
            "sum_on_label": -5.199999999999999,
            "mean_on_label": -1.7333333333333332,
            "r2_score": 0.9780003154076644,
            "max_error": 0.5,
            "mean_absolute_percentage_error": 0.1479076479076479,
        }
    else:
        expected_metrics = {
            "example_count": 3,
            "mean_absolute_error": 0.3333333333333333,
            "mean_squared_error": 0.13999999999999999,
            "root_mean_squared_error": 0.3741657386773941,
            "sum_on_label": -0.2999999999999998,
            "mean_on_label": -0.09999999999999994,
            "r2_score": 0.976457399103139,
            "max_error": 0.5,
            "mean_absolute_percentage_error": 0.18470418470418468,
        }

    assert_dict_equal(metrics, expected_metrics, rtol=1e-3)


def test_get_binary_sum_up_label_pred_prob():
    y = [0, 1, 2]
    y_pred = [0, 2, 1]
    y_probs = [[0.7, 0.1, 0.2], [0.2, 0.3, 0.5], [0.25, 0.4, 0.35]]

    results = []
    for idx, label in enumerate([0, 1, 2]):
        y_bin, y_pred_bin, y_prob_bin = _get_binary_sum_up_label_pred_prob(
            idx, label, y, y_pred, y_probs
        )
        results.append((list(y_bin), list(y_pred_bin), list(y_prob_bin)))

    assert results == [
        ([1, 0, 0], [1, 0, 0], [0.7, 0.2, 0.25]),
        ([0, 1, 0], [0, 0, 1], [0.1, 0.3, 0.4]),
        ([0, 0, 1], [0, 1, 0], [0.2, 0.5, 0.35]),
    ]


@pytest.mark.parametrize("use_sample_weights", [True, False])
def test_get_binary_classifier_metrics(use_sample_weights):
    y = [0, 1, 0, 1, 0, 1, 0, 1, 1, 0]
    y_pred = [0, 1, 1, 0, 1, 1, 0, 1, 1, 0]
    sample_weights = [0.1, 0.1, 0.1, 0.1, 0.1, 0.1, 1, 1, 1, 1] if use_sample_weights else None

    if use_sample_weights:
        expected_metrics = {
            "example_count": 10,
            "true_negatives": 3,
            "true_positives": 4,
            "false_negatives": 1,
            "false_positives": 2,
            "accuracy_score": 0.9347826086956524,
            "f1_score": 0.9361702127659577,
            "precision_score": 0.9166666666666667,
            "recall_score": 0.9565217391304349,
        }
    else:
        expected_metrics = {
            "example_count": 10,
            "true_negatives": 3,
            "true_positives": 4,
            "false_negatives": 1,
            "false_positives": 2,
            "accuracy_score": 0.7,
            "f1_score": 0.7272727272727272,
            "precision_score": 0.6666666666666666,
            "recall_score": 0.8,
        }

    metrics = _get_binary_classifier_metrics(y_true=y, y_pred=y_pred, sample_weights=sample_weights)
    assert_dict_equal(metrics, expected_metrics, rtol=1e-3)


@pytest.mark.parametrize("use_sample_weights", [True, False])
def test_get_multiclass_classifier_metrics(use_sample_weights):
    y = [0, 1, 2, 1, 2]
    y_pred = [0, 2, 1, 1, 0]
    y_probs = [
        [0.7, 0.1, 0.2],
        [0.2, 0.3, 0.5],
        [0.25, 0.4, 0.35],
        [0.3, 0.4, 0.3],
        [0.8, 0.1, 0.1],
    ]
    sample_weights = [1, 0.1, 0.1, 1, 0.1] if use_sample_weights else None

    if use_sample_weights:
        expected_metrics = {
            "example_count": 5,
            "accuracy_score": 0.8695652173913042,
            "f1_score": 0.8488612836438922,
            "log_loss": 0.7515668165194579,
            "precision_score": 0.8300395256916996,
            "recall_score": 0.8695652173913042,
        }
    else:
        expected_metrics = {
            "example_count": 5,
            "accuracy_score": 0.4,
            "f1_score": 0.3333333333333333,
            "log_loss": 1.1658691395263094,
            "precision_score": 0.3,
            "recall_score": 0.4,
        }

    metrics = _get_multiclass_classifier_metrics(
        y_true=y, y_pred=y_pred, y_proba=y_probs, labels=[0, 1, 2], sample_weights=sample_weights
    )
    assert_dict_equal(metrics, expected_metrics, 1e-3)


def test_gen_binary_precision_recall_curve_no_sample_weights():
    y = [0, 1, 0, 1, 0, 1, 0, 1, 1, 0]
    y_prob = [0.1, 0.9, 0.8, 0.2, 0.7, 0.8, 0.3, 0.6, 0.65, 0.4]

    results = _gen_classifier_curve(
        is_binomial=True,
        y=y,
        y_probs=y_prob,
        labels=[0, 1],
        pos_label=1,
        curve_type="pr",
        sample_weights=None,
    )
    np.testing.assert_allclose(
        results.plot_fn_args["data_series"][0][1],
        np.array([1.0, 0.8, 0.8, 0.8, 0.6, 0.4, 0.4, 0.2, 0.0]),
        rtol=1e-3,
    )
    np.testing.assert_allclose(
        results.plot_fn_args["data_series"][0][2],
        np.array([0.55555556, 0.5, 0.57142857, 0.66666667, 0.6, 0.5, 0.66666667, 1.0, 1.0]),
        rtol=1e-3,
    )
    assert results.plot_fn_args["xlabel"] == "Recall (Positive label: 1)"
    assert results.plot_fn_args["ylabel"] == "Precision (Positive label: 1)"
    assert results.plot_fn_args["title"] == "Precision recall curve"
    assert results.plot_fn_args["line_kwargs"] == {"drawstyle": "steps-post", "linewidth": 1}
    assert np.isclose(results.auc, 0.69777777, rtol=1e-3)


def test_gen_binary_precision_recall_curve_with_sample_weights():
    y = [0, 1, 0, 1, 0, 1, 0, 1, 1, 0]
    y_prob = [0.1, 0.9, 0.8, 0.2, 0.7, 0.8, 0.3, 0.6, 0.65, 0.4]
    sample_weights = [0.5, 0.5, 0.5, 0.5, 0.5, 1, 1, 1, 0.1, 0.1]

    results = _gen_classifier_curve(
        is_binomial=True,
        y=y,
        y_probs=y_prob,
        labels=[0, 1],
        pos_label=1,
        curve_type="pr",
        sample_weights=sample_weights,
    )
    np.testing.assert_allclose(
        results.plot_fn_args["data_series"][0][1],
        np.array(
            [
                1.0,
                0.83870968,
                0.83870968,
                0.83870968,
                0.51612903,
                0.48387097,
                0.48387097,
                0.16129032,
                0.0,
            ]
        ),
        rtol=1e-3,
    )
    np.testing.assert_allclose(
        results.plot_fn_args["data_series"][0][2],
        np.array([0.59615385, 0.55319149, 0.7027027, 0.72222222, 0.61538462, 0.6, 0.75, 1.0, 1.0]),
        rtol=1e-3,
    )
    assert results.plot_fn_args["xlabel"] == "Recall (Positive label: 1)"
    assert results.plot_fn_args["ylabel"] == "Precision (Positive label: 1)"
    assert results.plot_fn_args["line_kwargs"] == {"drawstyle": "steps-post", "linewidth": 1}
    assert np.isclose(results.auc, 0.7522056796250345, rtol=1e-3)


def test_gen_binary_roc_curve_no_sample_weights():
    y = [0, 1, 0, 1, 0, 1, 0, 1, 1, 0]
    y_prob = [0.1, 0.9, 0.8, 0.2, 0.7, 0.8, 0.3, 0.6, 0.65, 0.4]

    results = _gen_classifier_curve(
        is_binomial=True,
        y=y,
        y_probs=y_prob,
        labels=[0, 1],
        pos_label=1,
        curve_type="roc",
        sample_weights=None,
    )
    np.testing.assert_allclose(
        results.plot_fn_args["data_series"][0][1],
        np.array([0.0, 0.0, 0.2, 0.4, 0.4, 0.8, 0.8, 1.0]),
        rtol=1e-3,
    )
    np.testing.assert_allclose(
        results.plot_fn_args["data_series"][0][2],
        np.array([0.0, 0.2, 0.4, 0.4, 0.8, 0.8, 1.0, 1.0]),
        rtol=1e-3,
    )
    assert results.plot_fn_args["xlabel"] == "False Positive Rate (Positive label: 1)"
    assert results.plot_fn_args["ylabel"] == "True Positive Rate (Positive label: 1)"
    assert results.plot_fn_args["title"] == "ROC curve"
    assert results.plot_fn_args["line_kwargs"] == {"drawstyle": "steps-post", "linewidth": 1}
    assert np.isclose(results.auc, 0.66, rtol=1e-3)


def test_gen_binary_roc_curve_with_sample_weights():
    y = [0, 1, 0, 1, 0, 1, 0, 1, 1, 0]
    y_prob = [0.1, 0.9, 0.8, 0.2, 0.7, 0.8, 0.3, 0.6, 0.65, 0.4]
    sample_weights = [0.5, 0.5, 0.5, 0.5, 0.5, 1, 1, 1, 0.1, 0.1]

    results = _gen_classifier_curve(
        is_binomial=True,
        y=y,
        y_probs=y_prob,
        labels=[0, 1],
        pos_label=1,
        curve_type="roc",
        sample_weights=sample_weights,
    )
    np.testing.assert_allclose(
        results.plot_fn_args["data_series"][0][1],
        np.array(
            [
                0.0,
                0.0,
                0.19230769,
                0.38461538,
                0.38461538,
                0.38461538,
                0.42307692,
                0.80769231,
                0.80769231,
                1.0,
            ]
        ),
        rtol=1e-3,
    )
    np.testing.assert_allclose(
        results.plot_fn_args["data_series"][0][2],
        np.array(
            [
                0.0,
                0.16129032,
                0.48387097,
                0.48387097,
                0.51612903,
                0.83870968,
                0.83870968,
                0.83870968,
                1.0,
                1.0,
            ]
        ),
        rtol=1e-3,
    )
    assert results.plot_fn_args["xlabel"] == "False Positive Rate (Positive label: 1)"
    assert results.plot_fn_args["ylabel"] == "True Positive Rate (Positive label: 1)"
    assert results.plot_fn_args["line_kwargs"] == {"drawstyle": "steps-post", "linewidth": 1}
    assert np.isclose(results.auc, 0.702, rtol=1e-3)


def test_gen_multiclass_precision_recall_curve_no_sample_weights():
    y = [0, 1, 2, 1, 2]
    y_probs = [
        [0.7, 0.1, 0.2],
        [0.2, 0.3, 0.5],
        [0.25, 0.4, 0.35],
        [0.3, 0.4, 0.3],
        [0.8, 0.1, 0.1],
    ]

    results = _gen_classifier_curve(
        is_binomial=False,
        y=y,
        y_probs=y_probs,
        labels=[0, 1, 2],
        pos_label=None,
        curve_type="pr",
        sample_weights=None,
    )
    expected_x_data_list = [[1.0, 0.0, 0.0], [1.0, 0.5, 0.0], [1.0, 0.5, 0.5, 0.5, 0.0, 0.0]]
    expected_y_data_list = [
        [0.5, 0.0, 1.0],
        [0.66666667, 0.5, 1.0],
        [0.4, 0.25, 0.33333333, 0.5, 0.0, 1.0],
    ]
    line_labels = ["label=0,AP=0.500", "label=1,AP=0.583", "label=2,AP=0.450"]
    for index, (name, x_data, y_data) in enumerate(results.plot_fn_args["data_series"]):
        assert name == line_labels[index]
        np.testing.assert_allclose(x_data, expected_x_data_list[index], rtol=1e-3)
        np.testing.assert_allclose(y_data, expected_y_data_list[index], rtol=1e-3)

    assert results.plot_fn_args["xlabel"] == "Recall"
    assert results.plot_fn_args["ylabel"] == "Precision"
    assert results.plot_fn_args["title"] == "Precision recall curve"
    assert results.plot_fn_args["line_kwargs"] == {"drawstyle": "steps-post", "linewidth": 1}

    expected_auc = [0.5, 0.583333, 0.45]
    np.testing.assert_allclose(results.auc, expected_auc, rtol=1e-3)


def test_gen_multiclass_precision_recall_curve_with_sample_weights():
    y = [0, 1, 2, 1, 2]
    y_probs = [
        [0.7, 0.1, 0.2],
        [0.2, 0.3, 0.5],
        [0.25, 0.4, 0.35],
        [0.3, 0.4, 0.3],
        [0.8, 0.1, 0.1],
    ]
    sample_weights = [0.5, 0.5, 0.5, 0.25, 0.75]

    results = _gen_classifier_curve(
        is_binomial=False,
        y=y,
        y_probs=y_probs,
        labels=[0, 1, 2],
        pos_label=None,
        curve_type="pr",
        sample_weights=sample_weights,
    )
    expected_x_data_list = [[1.0, 0.0, 0.0], [1.0, 0.333333, 0.0], [1.0, 0.4, 0.4, 0.4, 0.0, 0.0]]
    expected_y_data_list = [
        [0.4, 0.0, 1.0],
        [0.6, 0.333333, 1.0],
        [0.5, 0.285714, 0.4, 0.5, 0.0, 1.0],
    ]
    line_labels = ["label=0,AP=0.400", "label=1,AP=0.511", "label=2,AP=0.500"]
    for index, (name, x_data, y_data) in enumerate(results.plot_fn_args["data_series"]):
        assert name == line_labels[index]
        np.testing.assert_allclose(x_data, expected_x_data_list[index], rtol=1e-3)
        np.testing.assert_allclose(y_data, expected_y_data_list[index], rtol=1e-3)

    assert results.plot_fn_args["xlabel"] == "Recall"
    assert results.plot_fn_args["ylabel"] == "Precision"
    assert results.plot_fn_args["line_kwargs"] == {"drawstyle": "steps-post", "linewidth": 1}

    expected_auc = [0.4, 0.511111, 0.5]
    np.testing.assert_allclose(results.auc, expected_auc, rtol=1e-3)


def test_gen_multiclass_roc_curve_no_sample_weights():
    y = [0, 1, 2, 1, 2]
    y_probs = [
        [0.7, 0.1, 0.2],
        [0.2, 0.3, 0.5],
        [0.25, 0.4, 0.35],
        [0.3, 0.4, 0.3],
        [0.8, 0.1, 0.1],
    ]

    results = _gen_classifier_curve(
        is_binomial=False,
        y=y,
        y_probs=y_probs,
        labels=[0, 1, 2],
        pos_label=None,
        curve_type="roc",
        sample_weights=None,
    )

    expected_x_data_list = [
        [0.0, 0.25, 0.25, 1.0],
        [0.0, 0.33333333, 0.33333333, 1.0],
        [0.0, 0.33333333, 0.33333333, 1.0, 1.0],
    ]
    expected_y_data_list = [[0.0, 0.0, 1.0, 1.0], [0.0, 0.5, 1.0, 1.0], [0.0, 0.0, 0.5, 0.5, 1.0]]
    line_labels = ["label=0,AUC=0.750", "label=1,AUC=0.750", "label=2,AUC=0.333"]
    for index, (name, x_data, y_data) in enumerate(results.plot_fn_args["data_series"]):
        assert name == line_labels[index]
        np.testing.assert_allclose(x_data, expected_x_data_list[index], rtol=1e-3)
        np.testing.assert_allclose(y_data, expected_y_data_list[index], rtol=1e-3)

    assert results.plot_fn_args["xlabel"] == "False Positive Rate"
    assert results.plot_fn_args["ylabel"] == "True Positive Rate"
    assert results.plot_fn_args["title"] == "ROC curve"
    assert results.plot_fn_args["line_kwargs"] == {"drawstyle": "steps-post", "linewidth": 1}

    expected_auc = [0.75, 0.75, 0.3333]
    np.testing.assert_allclose(results.auc, expected_auc, rtol=1e-3)


def test_gen_multiclass_roc_curve_with_sample_weights():
    y = [0, 1, 2, 1, 2]
    y_probs = [
        [0.7, 0.1, 0.2],
        [0.2, 0.3, 0.5],
        [0.25, 0.4, 0.35],
        [0.3, 0.4, 0.3],
        [0.8, 0.1, 0.1],
    ]
    sample_weights = [0.5, 0.5, 0.5, 0.25, 0.75]

    results = _gen_classifier_curve(
        is_binomial=False,
        y=y,
        y_probs=y_probs,
        labels=[0, 1, 2],
        pos_label=None,
        curve_type="roc",
        sample_weights=sample_weights,
    )

    expected_x_data_list = [
        [0.0, 0.375, 0.375, 0.5, 1.0],
        [0.0, 0.285714, 0.285714, 1.0],
        [0.0, 0.4, 0.4, 0.6, 1.0, 1.0],
    ]
    expected_y_data_list = [
        [0.0, 0.0, 1.0, 1.0, 1.0],
        [0.0, 0.333333, 1.0, 1.0],
        [0.0, 0.0, 0.4, 0.4, 0.4, 1.0],
    ]
    line_labels = ["label=0,AUC=0.625", "label=1,AUC=0.762", "label=2,AUC=0.240"]
    for index, (name, x_data, y_data) in enumerate(results.plot_fn_args["data_series"]):
        assert name == line_labels[index]
        np.testing.assert_allclose(x_data, expected_x_data_list[index], rtol=1e-3)
        np.testing.assert_allclose(y_data, expected_y_data_list[index], rtol=1e-3)

    assert results.plot_fn_args["xlabel"] == "False Positive Rate"
    assert results.plot_fn_args["ylabel"] == "True Positive Rate"
    assert results.plot_fn_args["line_kwargs"] == {"drawstyle": "steps-post", "linewidth": 1}

    expected_auc = [0.625, 0.761905, 0.24]
    np.testing.assert_allclose(results.auc, expected_auc, rtol=1e-3)


def test_evaluate_custom_metric_incorrect_return_formats():
    eval_df = pd.DataFrame({"prediction": [1.2, 1.9, 3.2], "target": [1, 2, 3]})
    metrics = _get_regressor_metrics(eval_df["target"], eval_df["prediction"], sample_weights=None)

    def dummy_fn(*_):
        pass

    with pytest.raises(
        MlflowException,
        match=f"'{dummy_fn.__name__}' (.*) returned None",
    ):
        _evaluate_custom_metric(_CustomMetric(dummy_fn, "dummy_fn", 0, ""), eval_df, metrics)

    def incorrect_return_type_1(*_):
        return 3

    def incorrect_return_type_2(*_):
        return "stuff", 3

    for test_fn in (
        incorrect_return_type_1,
        incorrect_return_type_2,
    ):
        with pytest.raises(
            MlflowException,
            match=f"'{test_fn.__name__}' (.*) did not return in an expected format",
        ):
            _evaluate_custom_metric(
                _CustomMetric(test_fn, test_fn.__name__, 0, ""), eval_df, metrics
            )

    def non_str_metric_name(*_):
        return {123: 123, "a": 32.1, "b": 3}

    def non_numerical_metric_value(*_):
        return {"stuff": 12, "non_numerical_metric": "123"}

    for test_fn in (
        non_str_metric_name,
        non_numerical_metric_value,
    ):
        with pytest.raises(
            MlflowException,
            match=f"'{test_fn.__name__}' (.*) did not return metrics as a dictionary of "
            "string metric names with numerical values",
        ):
            _evaluate_custom_metric(
                _CustomMetric(test_fn, test_fn.__name__, 0, ""), eval_df, metrics
            )

    def non_str_artifact_name(*_):
        return {"a": 32.1, "b": 3}, {1: [1, 2, 3]}

    with pytest.raises(
        MlflowException,
        match=f"'{non_str_artifact_name.__name__}' (.*) did not return artifacts as a "
        "dictionary of string artifact names with their corresponding objects",
    ):
        _evaluate_custom_metric(
            _CustomMetric(non_str_artifact_name, non_str_artifact_name.__name__, 0, ""),
            eval_df,
            metrics,
        )


@pytest.mark.parametrize(
    ("fn", "expectation"),
    [
        (lambda eval_df, _: {"pred_sum": sum(eval_df["prediction"])}, does_not_raise()),
        (lambda eval_df, builtin_metrics: ({"test": 1.1}, {"a_list": [1, 2, 3]}), does_not_raise()),
        (
            lambda _, __: 3,
            pytest.raises(
                MlflowException,
                match="'<lambda>' (.*) did not return in an expected format",
            ),
        ),
    ],
)
def test_evaluate_custom_metric_lambda(fn, expectation):
    eval_df = pd.DataFrame({"prediction": [1.2, 1.9, 3.2], "target": [1, 2, 3]})
    metrics = _get_regressor_metrics(eval_df["target"], eval_df["prediction"], sample_weights=None)
    with expectation:
        _evaluate_custom_metric(_CustomMetric(fn, "<lambda>", 0, ""), eval_df, metrics)


def test_evaluate_custom_metric_success():
    eval_df = pd.DataFrame({"prediction": [1.2, 1.9, 3.2], "target": [1, 2, 3]})
    metrics = _get_regressor_metrics(eval_df["target"], eval_df["prediction"], sample_weights=None)

    def example_custom_metric(_, given_metrics):
        return {
            "example_count_times_1_point_5": given_metrics["example_count"] * 1.5,
            "sum_on_label_minus_5": given_metrics["sum_on_label"] - 5,
            "example_np_metric_1": np.float32(123.2),
            "example_np_metric_2": np.ulonglong(10000000),
        }

    res_metrics, res_artifacts = _evaluate_custom_metric(
        _CustomMetric(example_custom_metric, "", 0, ""), eval_df, metrics
    )
    assert res_metrics == {
        "example_count_times_1_point_5": metrics["example_count"] * 1.5,
        "sum_on_label_minus_5": metrics["sum_on_label"] - 5,
        "example_np_metric_1": np.float32(123.2),
        "example_np_metric_2": np.ulonglong(10000000),
    }
    assert res_artifacts is None

    def example_custom_metric_with_artifacts(given_df, given_metrics):
        return (
            {
                "example_count_times_1_point_5": given_metrics["example_count"] * 1.5,
                "sum_on_label_minus_5": given_metrics["sum_on_label"] - 5,
                "example_np_metric_1": np.float32(123.2),
                "example_np_metric_2": np.ulonglong(10000000),
            },
            {
                "pred_target_abs_diff": np.abs(given_df["prediction"] - given_df["target"]),
                "example_dictionary_artifact": {"a": 1, "b": 2},
            },
        )

    res_metrics_2, res_artifacts_2 = _evaluate_custom_metric(
        _CustomMetric(example_custom_metric_with_artifacts, "", 0, ""), eval_df, metrics
    )
    assert res_metrics_2 == {
        "example_count_times_1_point_5": metrics["example_count"] * 1.5,
        "sum_on_label_minus_5": metrics["sum_on_label"] - 5,
        "example_np_metric_1": np.float32(123.2),
        "example_np_metric_2": np.ulonglong(10000000),
    }

    # pylint: disable=unsupported-membership-test
    assert isinstance(res_artifacts_2, dict)
    assert "pred_target_abs_diff" in res_artifacts_2
    pd.testing.assert_series_equal(
        res_artifacts_2["pred_target_abs_diff"], np.abs(eval_df["prediction"] - eval_df["target"])
    )

    assert "example_dictionary_artifact" in res_artifacts_2
    assert res_artifacts_2["example_dictionary_artifact"] == {"a": 1, "b": 2}


def _get_results_for_custom_metrics_tests(model_uri, dataset, custom_metrics):
    with mlflow.start_run() as run:
        result = evaluate(
            model_uri,
            dataset._constructor_args["data"],
            model_type="classifier",
            targets=dataset._constructor_args["targets"],
            evaluators="default",
            custom_metrics=custom_metrics,
        )
    _, metrics, _, artifacts = get_run_data(run.info.run_id)
    return result, metrics, artifacts


def test_custom_metric_produced_multiple_artifacts_with_same_name_throw_exception(
    binary_logistic_regressor_model_uri, breast_cancer_dataset
):
    def example_custom_metric_1(_, __):
        return {}, {"test_json_artifact": {"a": 2, "b": [1, 2]}}

    def example_custom_metric_2(_, __):
        return {}, {"test_json_artifact": {"a": 3, "b": [1, 2]}}

    with pytest.raises(
        MlflowException,
        match="cannot be logged because there already exists an artifact with the same name",
    ):
        _get_results_for_custom_metrics_tests(
            binary_logistic_regressor_model_uri,
            breast_cancer_dataset,
            [example_custom_metric_1, example_custom_metric_2],
        )


def test_custom_metric_mixed(binary_logistic_regressor_model_uri, breast_cancer_dataset):
    def example_custom_metric(eval_df, given_metrics, tmp_path):
        example_metrics = {
            "true_count": given_metrics["true_negatives"] + given_metrics["true_positives"],
            "positive_count": np.sum(eval_df["prediction"]),
        }
        df = pd.DataFrame({"a": [1, 2, 3]})
        df.to_csv(path_join(tmp_path, "user_logged_df.csv"), index=False)
        np_array = np.array([1, 2, 3, 4, 5])
        np.save(path_join(tmp_path, "arr.npy"), np_array)

        example_artifacts = {
            "test_json_artifact": {"a": 3, "b": [1, 2]},
            "test_npy_artifact": path_join(tmp_path, "arr.npy"),
        }
        return example_metrics, example_artifacts

    result, metrics, artifacts = _get_results_for_custom_metrics_tests(
        binary_logistic_regressor_model_uri, breast_cancer_dataset, [example_custom_metric]
    )

    model = mlflow.pyfunc.load_model(binary_logistic_regressor_model_uri)

    _, raw_model = _extract_raw_model(model)
    predict_fn, _ = _extract_predict_fn(model, raw_model)
    y = breast_cancer_dataset.labels_data
    y_pred = predict_fn(breast_cancer_dataset.features_data)

    expected_metrics = _get_binary_classifier_metrics(y_true=y, y_pred=y_pred, sample_weights=None)

    assert "true_count" in metrics
    assert np.isclose(
        metrics["true_count"],
        expected_metrics["true_negatives"] + expected_metrics["true_positives"],
        rtol=1e-3,
    )
    assert "true_count" in result.metrics
    assert np.isclose(
        result.metrics["true_count"],
        expected_metrics["true_negatives"] + expected_metrics["true_positives"],
        rtol=1e-3,
    )

    assert "positive_count" in metrics
    assert np.isclose(metrics["positive_count"], np.sum(y_pred), rtol=1e-3)
    assert "positive_count" in result.metrics
    assert np.isclose(result.metrics["positive_count"], np.sum(y_pred), rtol=1e-3)

    assert "test_json_artifact" in result.artifacts
    assert "test_json_artifact.json" in artifacts
    assert isinstance(result.artifacts["test_json_artifact"], JsonEvaluationArtifact)
    assert result.artifacts["test_json_artifact"].content == {"a": 3, "b": [1, 2]}

    assert "test_npy_artifact" in result.artifacts
    assert "test_npy_artifact.npy" in artifacts
    assert isinstance(result.artifacts["test_npy_artifact"], NumpyEvaluationArtifact)
    np.testing.assert_array_equal(
        result.artifacts["test_npy_artifact"].content, np.array([1, 2, 3, 4, 5])
    )


def test_custom_metric_logs_artifacts_from_paths(
    binary_logistic_regressor_model_uri, breast_cancer_dataset
):
    fig_x = 8.0
    fig_y = 5.0
    fig_dpi = 100.0
    img_formats = ("png", "jpeg", "jpg")

    def example_custom_metric(_, __, tmp_path):
        example_artifacts = {}

        # images
        for ext in img_formats:
            fig = plt.figure(figsize=(fig_x, fig_y), dpi=fig_dpi)
            plt.plot([1, 2, 3])
            fig.savefig(path_join(tmp_path, f"test.{ext}"), format=ext)
            plt.clf()
            example_artifacts[f"test_{ext}_artifact"] = path_join(tmp_path, f"test.{ext}")

        # json
        with open(path_join(tmp_path, "test.json"), "w") as f:
            json.dump([1, 2, 3], f)
        example_artifacts["test_json_artifact"] = path_join(tmp_path, "test.json")

        # numpy
        np_array = np.array([1, 2, 3, 4, 5])
        np.save(path_join(tmp_path, "test.npy"), np_array)
        example_artifacts["test_npy_artifact"] = path_join(tmp_path, "test.npy")

        # csv
        df = pd.DataFrame({"a": [1, 2, 3]})
        df.to_csv(path_join(tmp_path, "test.csv"), index=False)
        example_artifacts["test_csv_artifact"] = path_join(tmp_path, "test.csv")

        # parquet
        df = pd.DataFrame({"test": [1, 2, 3]})
        df.to_parquet(path_join(tmp_path, "test.parquet"))
        example_artifacts["test_parquet_artifact"] = path_join(tmp_path, "test.parquet")

        # text
        with open(path_join(tmp_path, "test.txt"), "w") as f:
            f.write("hello world")
        example_artifacts["test_text_artifact"] = path_join(tmp_path, "test.txt")

        return {}, example_artifacts

    result, _, artifacts = _get_results_for_custom_metrics_tests(
        binary_logistic_regressor_model_uri, breast_cancer_dataset, [example_custom_metric]
    )

    with TemporaryDirectory() as tmp_dir:
        for img_ext in img_formats:
            assert f"test_{img_ext}_artifact" in result.artifacts
            assert f"test_{img_ext}_artifact.{img_ext}" in artifacts
            assert isinstance(result.artifacts[f"test_{img_ext}_artifact"], ImageEvaluationArtifact)

            fig = plt.figure(figsize=(fig_x, fig_y), dpi=fig_dpi)
            plt.plot([1, 2, 3])
            fig.savefig(path_join(tmp_dir, f"test.{img_ext}"), format=img_ext)
            plt.clf()

            saved_img = Image.open(path_join(tmp_dir, f"test.{img_ext}"))
            result_img = result.artifacts[f"test_{img_ext}_artifact"].content

            for img in (saved_img, result_img):
                img_ext_qualified = "jpeg" if img_ext == "jpg" else img_ext
                assert img.format.lower() == img_ext_qualified
                assert img.size == (fig_x * fig_dpi, fig_y * fig_dpi)
                assert (fig_dpi, fig_dpi) == pytest.approx(img.info.get("dpi"), 0.001)

    assert "test_json_artifact" in result.artifacts
    assert "test_json_artifact.json" in artifacts
    assert isinstance(result.artifacts["test_json_artifact"], JsonEvaluationArtifact)
    assert result.artifacts["test_json_artifact"].content == [1, 2, 3]

    assert "test_npy_artifact" in result.artifacts
    assert "test_npy_artifact.npy" in artifacts
    assert isinstance(result.artifacts["test_npy_artifact"], NumpyEvaluationArtifact)
    np.testing.assert_array_equal(
        result.artifacts["test_npy_artifact"].content, np.array([1, 2, 3, 4, 5])
    )

    assert "test_csv_artifact" in result.artifacts
    assert "test_csv_artifact.csv" in artifacts
    assert isinstance(result.artifacts["test_csv_artifact"], CsvEvaluationArtifact)
    pd.testing.assert_frame_equal(
        result.artifacts["test_csv_artifact"].content, pd.DataFrame({"a": [1, 2, 3]})
    )

    assert "test_parquet_artifact" in result.artifacts
    assert "test_parquet_artifact.parquet" in artifacts
    assert isinstance(result.artifacts["test_parquet_artifact"], ParquetEvaluationArtifact)
    pd.testing.assert_frame_equal(
        result.artifacts["test_parquet_artifact"].content, pd.DataFrame({"test": [1, 2, 3]})
    )

    assert "test_text_artifact" in result.artifacts
    assert "test_text_artifact.txt" in artifacts
    assert isinstance(result.artifacts["test_text_artifact"], TextEvaluationArtifact)
    assert result.artifacts["test_text_artifact"].content == "hello world"


class _ExampleToBePickledObject:
    def __init__(self):
        self.a = [1, 2, 3]
        self.b = "hello"

    def __eq__(self, o: object) -> bool:
        return self.a == o.a and self.b == self.b


def test_custom_metric_logs_artifacts_from_objects(
    binary_logistic_regressor_model_uri, breast_cancer_dataset
):
    fig = plt.figure()
    plt.plot([1, 2, 3])
    buf = io.BytesIO()
    fig.savefig(buf)
    buf.seek(0)
    img = Image.open(buf)

    def example_custom_metric(_, __):
        return {}, {
            "test_image_artifact": fig,
            "test_json_artifact": {
                "list": [1, 2, 3],
                "numpy_int": np.int64(0),
                "numpy_float": np.float64(0.5),
            },
            "test_npy_artifact": np.array([1, 2, 3, 4, 5]),
            "test_csv_artifact": pd.DataFrame({"a": [1, 2, 3]}),
            "test_json_text_artifact": '{"a": [1, 2, 3], "c": 3.4}',
            "test_pickled_artifact": _ExampleToBePickledObject(),
        }

    result, _, artifacts = _get_results_for_custom_metrics_tests(
        binary_logistic_regressor_model_uri, breast_cancer_dataset, [example_custom_metric]
    )

    assert "test_image_artifact" in result.artifacts
    assert "test_image_artifact.png" in artifacts
    assert isinstance(result.artifacts["test_image_artifact"], ImageEvaluationArtifact)
    img_diff = ImageChops.difference(result.artifacts["test_image_artifact"].content, img).getbbox()
    assert img_diff is None

    assert "test_json_artifact" in result.artifacts
    assert "test_json_artifact.json" in artifacts
    assert isinstance(result.artifacts["test_json_artifact"], JsonEvaluationArtifact)
    assert result.artifacts["test_json_artifact"].content == {
        "list": [1, 2, 3],
        "numpy_int": 0,
        "numpy_float": 0.5,
    }

    assert "test_npy_artifact" in result.artifacts
    assert "test_npy_artifact.npy" in artifacts
    assert isinstance(result.artifacts["test_npy_artifact"], NumpyEvaluationArtifact)
    np.testing.assert_array_equal(
        result.artifacts["test_npy_artifact"].content, np.array([1, 2, 3, 4, 5])
    )

    assert "test_csv_artifact" in result.artifacts
    assert "test_csv_artifact.csv" in artifacts
    assert isinstance(result.artifacts["test_csv_artifact"], CsvEvaluationArtifact)
    pd.testing.assert_frame_equal(
        result.artifacts["test_csv_artifact"].content, pd.DataFrame({"a": [1, 2, 3]})
    )

    assert "test_json_text_artifact" in result.artifacts
    assert "test_json_text_artifact.json" in artifacts
    assert isinstance(result.artifacts["test_json_text_artifact"], JsonEvaluationArtifact)
    assert result.artifacts["test_json_text_artifact"].content == {"a": [1, 2, 3], "c": 3.4}

    assert "test_pickled_artifact" in result.artifacts
    assert "test_pickled_artifact.pickle" in artifacts
    assert isinstance(result.artifacts["test_pickled_artifact"], PickleEvaluationArtifact)
    assert result.artifacts["test_pickled_artifact"].content == _ExampleToBePickledObject()


def test_evaluate_sklearn_model_score_skip_when_not_scorable(
    linear_regressor_model_uri, diabetes_dataset
):
    with mock.patch(
        "sklearn.linear_model.LinearRegression.score",
        side_effect=RuntimeError("LinearRegression.score failed"),
    ) as mock_score:
        with mlflow.start_run():
            result = evaluate(
                linear_regressor_model_uri,
                diabetes_dataset._constructor_args["data"],
                model_type="regressor",
                targets=diabetes_dataset._constructor_args["targets"],
                evaluators="default",
            )
        mock_score.assert_called_once()
        assert "score" not in result.metrics


@pytest.mark.parametrize(
    "model",
    [LogisticRegression(), LinearRegression()],
)
def test_autologging_is_disabled_during_evaluate(model):
    mlflow.sklearn.autolog()
    try:
        X, y = load_iris(as_frame=True, return_X_y=True)
        with mlflow.start_run() as run:
            model.fit(X, y)
            model_info = mlflow.sklearn.log_model(model, "model")
            result = evaluate(
                model_info.model_uri,
                X.assign(target=y),
                model_type="classifier" if isinstance(model, LogisticRegression) else "regressor",
                targets="target",
                evaluators="default",
            )

        run_data = get_run_data(run.info.run_id)
        duplicate_metrics = []
        for evaluate_metric_key in result.metrics.keys():
            matched_keys = [k for k in run_data.metrics.keys() if k.startswith(evaluate_metric_key)]
            if len(matched_keys) > 1:
                duplicate_metrics += matched_keys
        assert duplicate_metrics == []
    finally:
        mlflow.sklearn.autolog(disable=True)


def test_evaluation_works_with_model_pipelines_that_modify_input_data():
    iris = load_iris()
    X = pd.DataFrame(iris.data, columns=["0", "1", "2", "3"])
    y = pd.Series(iris.target)

    def add_feature(df):
        df["newfeature"] = 1
        return df

    # Define a transformer that modifies input data by adding an extra feature column
    add_feature_transformer = FunctionTransformer(add_feature, validate=False)
    model_pipeline = Pipeline(
        steps=[("add_feature", add_feature_transformer), ("predict", LogisticRegression())]
    )
    model_pipeline.fit(X, y)

    with mlflow.start_run() as run:
        pipeline_model_uri = mlflow.sklearn.log_model(model_pipeline, "model").model_uri

        evaluation_data = pd.DataFrame(load_iris().data, columns=["0", "1", "2", "3"])
        evaluation_data["labels"] = load_iris().target

        evaluate(
            pipeline_model_uri,
            evaluation_data,
            model_type="regressor",
            targets="labels",
            evaluators="default",
            evaluator_config={
                "log_model_explainability": True,
                # Use the kernel explainability algorithm, which fails if there is a mismatch
                # between the number of features in the input dataset and the number of features
                # expected by the model
                "explainability_algorithm": "kernel",
            },
        )

        _, _, _, artifacts = get_run_data(run.info.run_id)
        assert set(artifacts) >= {
<<<<<<< HEAD
            "shap_beeswarm_plot.png",
            "shap_feature_importance_plot.png",
            "shap_summary_plot.png",
=======
            "shap_beeswarm_plot_on_data_iris.png",
            "shap_feature_importance_plot_on_data_iris.png",
            "shap_summary_plot_on_data_iris.png",
>>>>>>> ca98d871
        }


@pytest.mark.parametrize("prefix", ["train_", None])
<<<<<<< HEAD
def test_evaluation_metric_name_configs(prefix):
=======
@pytest.mark.parametrize("log_metrics_with_dataset_info", [True, False])
def test_evaluation_metric_name_configs(prefix, log_metrics_with_dataset_info):
>>>>>>> ca98d871
    X, y = load_iris(as_frame=True, return_X_y=True)
    with mlflow.start_run() as run:
        model = LogisticRegression()
        model.fit(X, y)
        model_info = mlflow.sklearn.log_model(model, "model")
        result = evaluate(
            model_info.model_uri,
            X.assign(target=y),
<<<<<<< HEAD
            model_type="classifier" if isinstance(model, LogisticRegression) else "regressor",
            targets="target",
            evaluators="default",
            evaluator_config={"metric_prefix": prefix},
=======
            model_type="classifier",
            targets="target",
            dataset_name="iris",
            evaluators="default",
            evaluator_config={
                "metric_prefix": prefix,
                "log_metrics_with_dataset_info": log_metrics_with_dataset_info,
            },
>>>>>>> ca98d871
        )

    _, metrics, _, _ = get_run_data(run.info.run_id)
    assert len(metrics) > 0

    if prefix is not None:
        assert all(metric_name.startswith(prefix) for metric_name in metrics)
        assert all(metric_name.startswith(prefix) for metric_name in result.metrics)

<<<<<<< HEAD
=======
    if log_metrics_with_dataset_info:
        assert all("on_data_iris" in metric_name for metric_name in metrics)
    else:
        assert all("on_data_iris" not in metric_name for metric_name in metrics)

    # Dataset info should only be included in logged metric names
    assert all("on_data_iris" not in metric_name for metric_name in result.metrics)

>>>>>>> ca98d871

@pytest.mark.parametrize(
    "env_manager",
    ["virtualenv", "conda"],
)
def test_evaluation_with_env_restoration(
    multiclass_logistic_regressor_model_uri, iris_dataset, env_manager
):
    with mlflow.start_run() as run:
        result = evaluate(
            model=multiclass_logistic_regressor_model_uri,
            data=iris_dataset._constructor_args["data"],
            model_type="classifier",
            targets=iris_dataset._constructor_args["targets"],
<<<<<<< HEAD
=======
            dataset_name=iris_dataset.name,
>>>>>>> ca98d871
            evaluators="default",
            env_manager=env_manager,
        )

    _, metrics, _, artifacts = get_run_data(run.info.run_id)

    model = mlflow.pyfunc.load_model(multiclass_logistic_regressor_model_uri)
    y = iris_dataset.labels_data
    y_pred = model.predict(iris_dataset.features_data)

    expected_metrics = _get_multiclass_classifier_metrics(y_true=y, y_pred=y_pred, y_proba=None)

    for metric_key, expected_metric_val in expected_metrics.items():
<<<<<<< HEAD
        assert np.isclose(expected_metric_val, metrics[metric_key], rtol=1e-3)
        assert np.isclose(expected_metric_val, result.metrics[metric_key], rtol=1e-3)

    assert set(artifacts) == {
        "per_class_metrics.csv",
        "confusion_matrix.png",
=======
        assert np.isclose(
            expected_metric_val, metrics[metric_key + "_on_data_iris_dataset"], rtol=1e-3
        )
        assert np.isclose(expected_metric_val, result.metrics[metric_key], rtol=1e-3)

    assert set(artifacts) == {
        "per_class_metrics_on_data_iris_dataset.csv",
        "confusion_matrix_on_data_iris_dataset.png",
>>>>>>> ca98d871
    }
    assert result.artifacts.keys() == {
        "per_class_metrics",
        "confusion_matrix",
    }


@pytest.mark.parametrize("pos_label", [None, 0, 1, 2])
def test_evaluation_binary_classification_with_pos_label(pos_label):
    X, y = load_breast_cancer(as_frame=True, return_X_y=True)
    X = X.iloc[:, :4].head(100)
    y = y.head(len(X))
    if pos_label == 2:
        y = [2 if trg == 1 else trg for trg in y]
    with mlflow.start_run():
        model = LogisticRegression()
        model.fit(X, y)
        model_info = mlflow.sklearn.log_model(model, "model")
        result = evaluate(
            model_info.model_uri,
            X.assign(target=y),
            model_type="classifier",
            targets="target",
<<<<<<< HEAD
=======
            dataset_name="breast_cancer",
>>>>>>> ca98d871
            evaluators="default",
            evaluator_config=None if pos_label is None else {"pos_label": pos_label},
        )
        y_pred = model.predict(X)
        pl = 1 if pos_label is None else pos_label
        precision = precision_score(y, y_pred, pos_label=pl)
        recall = recall_score(y, y_pred, pos_label=pl)
        f1 = f1_score(y, y_pred, pos_label=pl)
        np.testing.assert_allclose(result.metrics["precision_score"], precision)
        np.testing.assert_allclose(result.metrics["recall_score"], recall)
        np.testing.assert_allclose(result.metrics["f1_score"], f1)


@pytest.mark.parametrize("average", [None, "weighted", "macro", "micro"])
def test_evaluation_multiclass_classification_with_average(average):
    X, y = load_iris(as_frame=True, return_X_y=True)
    with mlflow.start_run():
        model = LogisticRegression()
        model.fit(X, y)
        model_info = mlflow.sklearn.log_model(model, "model")
        result = evaluate(
            model_info.model_uri,
            X.assign(target=y),
            model_type="classifier",
            targets="target",
<<<<<<< HEAD
=======
            dataset_name="iris",
>>>>>>> ca98d871
            evaluators="default",
            evaluator_config=None if average is None else {"average": average},
        )
        y_pred = model.predict(X)
        avg = average or "weighted"
        precision = precision_score(y, y_pred, average=avg)
        recall = recall_score(y, y_pred, average=avg)
        f1 = f1_score(y, y_pred, average=avg)
        np.testing.assert_allclose(result.metrics["precision_score"], precision)
        np.testing.assert_allclose(result.metrics["recall_score"], recall)
        np.testing.assert_allclose(result.metrics["f1_score"], f1)<|MERGE_RESOLUTION|>--- conflicted
+++ resolved
@@ -77,10 +77,7 @@
     data,
     targets,
     model_type: str,
-<<<<<<< HEAD
-=======
     dataset_name=None,
->>>>>>> ca98d871
     evaluators=None,
     evaluator_config=None,
     eval_baseline_model_only=False,
@@ -107,10 +104,6 @@
         data=data,
         model_type=model_type,
         targets=targets,
-<<<<<<< HEAD
-=======
-        dataset_name=dataset_name,
->>>>>>> ca98d871
         evaluators=evaluators,
         evaluator_config=evaluator_config,
         baseline_model=baseline_model,
@@ -193,11 +186,7 @@
     for metric_key, expected_metric_val in expected_metrics.items():
         assert np.isclose(
             expected_metric_val,
-<<<<<<< HEAD
             metrics[metric_key],
-=======
-            metrics[metric_key + "_on_data_diabetes_dataset"],
->>>>>>> ca98d871
             rtol=1e-3,
         )
         assert np.isclose(expected_metric_val, result.metrics[metric_key], rtol=1e-3)
@@ -230,10 +219,6 @@
             diabetes_dataset._constructor_args["data"],
             model_type="regressor",
             targets=diabetes_dataset._constructor_args["targets"],
-<<<<<<< HEAD
-=======
-            dataset_name=diabetes_dataset.name,
->>>>>>> ca98d871
             evaluators="default",
             eval_baseline_model_only=True,
         )
@@ -327,13 +312,7 @@
     )
 
     for metric_key, expected_metric_val in expected_metrics.items():
-<<<<<<< HEAD
         assert np.isclose(expected_metric_val, metrics[metric_key], rtol=1e-3)
-=======
-        assert np.isclose(
-            expected_metric_val, metrics[metric_key + "_on_data_iris_dataset"], rtol=1e-3
-        )
->>>>>>> ca98d871
         assert np.isclose(expected_metric_val, result.metrics[metric_key], rtol=1e-3)
 
     assert json.loads(tags["mlflow.datasets"]) == [
@@ -372,10 +351,6 @@
             iris_dataset._constructor_args["data"],
             model_type="classifier",
             targets=iris_dataset._constructor_args["targets"],
-<<<<<<< HEAD
-=======
-            dataset_name=iris_dataset.name,
->>>>>>> ca98d871
             evaluators="default",
             eval_baseline_model_only=True,
         )
@@ -466,11 +441,7 @@
     for metric_key, expected_metric_val in expected_metrics.items():
         assert np.isclose(
             expected_metric_val,
-<<<<<<< HEAD
             metrics[metric_key],
-=======
-            metrics[metric_key + "_on_data_breast_cancer_dataset"],
->>>>>>> ca98d871
             rtol=1e-3,
         )
         assert np.isclose(expected_metric_val, result.metrics[metric_key], rtol=1e-3)
@@ -510,10 +481,6 @@
             breast_cancer_dataset._constructor_args["data"],
             model_type="classifier",
             targets=breast_cancer_dataset._constructor_args["targets"],
-<<<<<<< HEAD
-=======
-            dataset_name=breast_cancer_dataset.name,
->>>>>>> ca98d871
             evaluators="default",
             eval_baseline_model_only=True,
         )
@@ -586,11 +553,7 @@
     for metric_key, expected_metric_val in expected_metrics.items():
         assert np.isclose(
             expected_metric_val,
-<<<<<<< HEAD
             metrics[metric_key],
-=======
-            metrics[metric_key + "_on_data_diabetes_spark_dataset"],
->>>>>>> ca98d871
             rtol=1e-3,
         )
         assert np.isclose(expected_metric_val, result.metrics[metric_key], rtol=1e-3)
@@ -616,10 +579,6 @@
             diabetes_spark_dataset._constructor_args["data"],
             model_type="regressor",
             targets=diabetes_spark_dataset._constructor_args["targets"],
-<<<<<<< HEAD
-=======
-            dataset_name=diabetes_spark_dataset.name,
->>>>>>> ca98d871
             evaluators="default",
             eval_baseline_model_only=True,
         )
@@ -685,11 +644,7 @@
     for metric_key, expected_metric_val in expected_metrics.items():
         assert np.isclose(
             expected_metric_val,
-<<<<<<< HEAD
             metrics[metric_key],
-=======
-            metrics[metric_key + "_on_data_breast_cancer_dataset"],
->>>>>>> ca98d871
             rtol=1e-3,
         )
         assert np.isclose(expected_metric_val, result.metrics[metric_key], rtol=1e-3)
@@ -719,10 +674,6 @@
             dataset._constructor_args["data"],
             model_type="classifier",
             targets=dataset._constructor_args["targets"],
-<<<<<<< HEAD
-=======
-            dataset_name=dataset.name,
->>>>>>> ca98d871
             evaluators="default",
             evaluator_config={
                 "ignore_exceptions": False,
@@ -756,10 +707,6 @@
             breast_cancer_dataset._constructor_args["data"],
             model_type="classifier",
             targets=breast_cancer_dataset._constructor_args["targets"],
-<<<<<<< HEAD
-=======
-            dataset_name=breast_cancer_dataset.name,
->>>>>>> ca98d871
             evaluators="default",
             eval_baseline_model_only=True,
         )
@@ -1860,25 +1807,14 @@
 
         _, _, _, artifacts = get_run_data(run.info.run_id)
         assert set(artifacts) >= {
-<<<<<<< HEAD
             "shap_beeswarm_plot.png",
             "shap_feature_importance_plot.png",
             "shap_summary_plot.png",
-=======
-            "shap_beeswarm_plot_on_data_iris.png",
-            "shap_feature_importance_plot_on_data_iris.png",
-            "shap_summary_plot_on_data_iris.png",
->>>>>>> ca98d871
         }
 
 
 @pytest.mark.parametrize("prefix", ["train_", None])
-<<<<<<< HEAD
 def test_evaluation_metric_name_configs(prefix):
-=======
-@pytest.mark.parametrize("log_metrics_with_dataset_info", [True, False])
-def test_evaluation_metric_name_configs(prefix, log_metrics_with_dataset_info):
->>>>>>> ca98d871
     X, y = load_iris(as_frame=True, return_X_y=True)
     with mlflow.start_run() as run:
         model = LogisticRegression()
@@ -1887,21 +1823,10 @@
         result = evaluate(
             model_info.model_uri,
             X.assign(target=y),
-<<<<<<< HEAD
             model_type="classifier" if isinstance(model, LogisticRegression) else "regressor",
             targets="target",
             evaluators="default",
             evaluator_config={"metric_prefix": prefix},
-=======
-            model_type="classifier",
-            targets="target",
-            dataset_name="iris",
-            evaluators="default",
-            evaluator_config={
-                "metric_prefix": prefix,
-                "log_metrics_with_dataset_info": log_metrics_with_dataset_info,
-            },
->>>>>>> ca98d871
         )
 
     _, metrics, _, _ = get_run_data(run.info.run_id)
@@ -1911,17 +1836,6 @@
         assert all(metric_name.startswith(prefix) for metric_name in metrics)
         assert all(metric_name.startswith(prefix) for metric_name in result.metrics)
 
-<<<<<<< HEAD
-=======
-    if log_metrics_with_dataset_info:
-        assert all("on_data_iris" in metric_name for metric_name in metrics)
-    else:
-        assert all("on_data_iris" not in metric_name for metric_name in metrics)
-
-    # Dataset info should only be included in logged metric names
-    assert all("on_data_iris" not in metric_name for metric_name in result.metrics)
-
->>>>>>> ca98d871
 
 @pytest.mark.parametrize(
     "env_manager",
@@ -1936,10 +1850,6 @@
             data=iris_dataset._constructor_args["data"],
             model_type="classifier",
             targets=iris_dataset._constructor_args["targets"],
-<<<<<<< HEAD
-=======
-            dataset_name=iris_dataset.name,
->>>>>>> ca98d871
             evaluators="default",
             env_manager=env_manager,
         )
@@ -1953,23 +1863,12 @@
     expected_metrics = _get_multiclass_classifier_metrics(y_true=y, y_pred=y_pred, y_proba=None)
 
     for metric_key, expected_metric_val in expected_metrics.items():
-<<<<<<< HEAD
         assert np.isclose(expected_metric_val, metrics[metric_key], rtol=1e-3)
         assert np.isclose(expected_metric_val, result.metrics[metric_key], rtol=1e-3)
 
     assert set(artifacts) == {
         "per_class_metrics.csv",
         "confusion_matrix.png",
-=======
-        assert np.isclose(
-            expected_metric_val, metrics[metric_key + "_on_data_iris_dataset"], rtol=1e-3
-        )
-        assert np.isclose(expected_metric_val, result.metrics[metric_key], rtol=1e-3)
-
-    assert set(artifacts) == {
-        "per_class_metrics_on_data_iris_dataset.csv",
-        "confusion_matrix_on_data_iris_dataset.png",
->>>>>>> ca98d871
     }
     assert result.artifacts.keys() == {
         "per_class_metrics",
@@ -1993,10 +1892,6 @@
             X.assign(target=y),
             model_type="classifier",
             targets="target",
-<<<<<<< HEAD
-=======
-            dataset_name="breast_cancer",
->>>>>>> ca98d871
             evaluators="default",
             evaluator_config=None if pos_label is None else {"pos_label": pos_label},
         )
@@ -2022,10 +1917,6 @@
             X.assign(target=y),
             model_type="classifier",
             targets="target",
-<<<<<<< HEAD
-=======
-            dataset_name="iris",
->>>>>>> ca98d871
             evaluators="default",
             evaluator_config=None if average is None else {"average": average},
         )
