--- conflicted
+++ resolved
@@ -48,13 +48,6 @@
               - ``tags.<tag_key>``: Experiment tag. If ``tag_key`` contains
                 spaces, it must be wrapped with backticks (e.g., ``"tags.`extra key`"``).
 
-<<<<<<< HEAD
-            Comparators
-              - ``=``: Equal to.
-              - ``!=``: Not equal to.
-              - ``LIKE``: Case-sensitive pattern match.
-              - ``ILIKE``: Case-insensitive pattern match.
-=======
             Comparators for string attributes and tags
               - ``=``: Equal to
               - ``!=``: Not equal to
@@ -68,7 +61,6 @@
               - ``<=``: Less than or equal to
               - ``>``: Greater than
               - ``>=``: Greater than or equal to
->>>>>>> ca98d871
 
             Logical operators
               - ``AND``: Combines two sub-queries and returns True if both of them are True.
