--- conflicted
+++ resolved
@@ -528,12 +528,6 @@
     def can_evaluate(self, *, model_type, evaluator_config, **kwargs):
         return model_type in ["classifier", "regressor"]
 
-    def _gen_log_key(self, key):
-        if self.evaluator_config.get("log_metrics_with_dataset_info", True):
-            return f"{key}_on_data_{self.dataset_name}"
-        else:
-            return key
-
     def _log_metrics(self):
         """
         Helper method to log metrics into specified run.
@@ -543,11 +537,7 @@
             self.run_id,
             metrics=[
                 Metric(
-<<<<<<< HEAD
                     key=key,
-=======
-                    key=self._gen_log_key(key),
->>>>>>> ca98d871
                     value=value,
                     timestamp=timestamp,
                     step=0,
@@ -563,11 +553,7 @@
     ):
         from matplotlib import pyplot
 
-<<<<<<< HEAD
         artifact_file_name = f"{artifact_name}.png"
-=======
-        artifact_file_name = self._gen_log_key(artifact_name) + ".png"
->>>>>>> ca98d871
         artifact_file_local_path = self.temp_dir.path(artifact_file_name)
 
         try:
@@ -583,11 +569,7 @@
         self.artifacts[artifact_name] = artifact
 
     def _log_pandas_df_artifact(self, pandas_df, artifact_name):
-<<<<<<< HEAD
         artifact_file_name = f"{artifact_name}.csv"
-=======
-        artifact_file_name = self._gen_log_key(artifact_name) + ".csv"
->>>>>>> ca98d871
         artifact_file_local_path = self.temp_dir.path(artifact_file_name)
         pandas_df.to_csv(artifact_file_local_path, index=False)
         mlflow.log_artifact(artifact_file_local_path)
@@ -758,11 +740,7 @@
             _logger.debug("", exc_info=True)
             return
         try:
-<<<<<<< HEAD
             mlflow.shap.log_explainer(explainer, artifact_path="explainer")
-=======
-            mlflow.shap.log_explainer(explainer, artifact_path=self._gen_log_key("explainer"))
->>>>>>> ca98d871
         except Exception as e:
             # TODO: The explainer saver is buggy, if `get_underlying_model_flavor` return "unknown",
             #   then fallback to shap explainer saver, and shap explainer will call `model.save`
@@ -948,12 +926,7 @@
         inferred_from_path, inferred_type, inferred_ext = _infer_artifact_type_and_ext(
             artifact_name, raw_artifact, custom_metric_tuple
         )
-<<<<<<< HEAD
         artifact_file_local_path = self.temp_dir.path(artifact_name + inferred_ext)
-=======
-        artifact_file_name = self._gen_log_key(artifact_name) + inferred_ext
-        artifact_file_local_path = self.temp_dir.path(artifact_file_name)
->>>>>>> ca98d871
 
         if pathlib.Path(artifact_file_local_path).exists():
             raise MlflowException(
