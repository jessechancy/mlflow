from mlflow.entities.run_status import RunStatus
from mlflow.entities._mlflow_object import _MLflowObject
from mlflow.entities.lifecycle_stage import LifecycleStage
from mlflow.exceptions import MlflowException

from mlflow.protos.service_pb2 import RunInfo as ProtoRunInfo
from mlflow.protos.databricks_pb2 import INVALID_PARAMETER_VALUE


def check_run_is_active(run_info):
    if run_info.lifecycle_stage != LifecycleStage.ACTIVE:
        raise MlflowException(
            "The run {} must be in 'active' lifecycle_stage.".format(run_info.run_id),
            error_code=INVALID_PARAMETER_VALUE,
        )


class searchable_attribute(property):
    # Wrapper class over property to designate some of the properties as searchable
    # run attributes
    pass


class orderable_attribute(property):
    # Wrapper class over property to designate some of the properties as orderable
    # run attributes
    pass


class RunInfo(_MLflowObject):
    """
    Metadata about a run.
    """

    def __init__(
        self,
        run_uuid,
        experiment_id,
        user_id,
        status,
        start_time,
        end_time,
        lifecycle_stage,
        artifact_uri=None,
        run_id=None,
        run_name=None,
    ):
        if experiment_id is None:
            raise Exception("experiment_id cannot be None")
        if user_id is None:
            raise Exception("user_id cannot be None")
        if status is None:
            raise Exception("status cannot be None")
        if start_time is None:
            raise Exception("start_time cannot be None")
        actual_run_id = run_id or run_uuid
        if actual_run_id is None:
            raise Exception("run_id and run_uuid cannot both be None")
        self._run_uuid = actual_run_id
        self._run_id = actual_run_id
        self._experiment_id = experiment_id
        self._user_id = user_id
        self._status = status
        self._start_time = start_time
        self._end_time = end_time
        self._lifecycle_stage = lifecycle_stage
        self._artifact_uri = artifact_uri
        self._run_name = run_name

    def __eq__(self, other):
        if type(other) is type(self):
            # TODO deep equality here?
            return self.__dict__ == other.__dict__
        return False

    def _copy_with_overrides(self, status=None, end_time=None, lifecycle_stage=None, run_name=None):
        """A copy of the RunInfo with certain attributes modified."""
        proto = self.to_proto()
        if status:
            proto.status = status
        if end_time:
            proto.end_time = end_time
        if lifecycle_stage:
            proto.lifecycle_stage = lifecycle_stage
        if run_name:
            proto.run_name = run_name
        return RunInfo.from_proto(proto)

    @property
    def run_uuid(self):
        """[Deprecated, use run_id instead] String containing run UUID."""
        return self._run_uuid

    @searchable_attribute
    def run_id(self):
        """String containing run id."""
        return self._run_id

    @property
    def experiment_id(self):
        """String ID of the experiment for the current run."""
        return self._experiment_id

<<<<<<< HEAD
    @property
=======
    @searchable_attribute
>>>>>>> ca98d871
    def run_name(self):
        """String containing run name."""
        return self._run_name

    def _set_run_name(self, new_name):
        self._run_name = new_name

<<<<<<< HEAD
    @property
=======
    @searchable_attribute
>>>>>>> ca98d871
    def user_id(self):
        """String ID of the user who initiated this run."""
        return self._user_id

    @searchable_attribute
    def status(self):
        """
        One of the values in :py:class:`mlflow.entities.RunStatus`
        describing the status of the run.
        """
        return self._status

    @searchable_attribute
    def start_time(self):
        """Start time of the run, in number of milliseconds since the UNIX epoch."""
        return self._start_time

    @searchable_attribute
    def end_time(self):
        """End time of the run, in number of milliseconds since the UNIX epoch."""
        return self._end_time

    @searchable_attribute
    def artifact_uri(self):
        """String root artifact URI of the run."""
        return self._artifact_uri

    @property
    def lifecycle_stage(self):
        return self._lifecycle_stage

    def to_proto(self):
        proto = ProtoRunInfo()
        proto.run_uuid = self.run_uuid
        proto.run_id = self.run_id
        if self.run_name is not None:
            proto.run_name = self.run_name
        proto.experiment_id = self.experiment_id
        proto.user_id = self.user_id
        proto.status = RunStatus.from_string(self.status)
        proto.start_time = self.start_time
        if self.end_time:
            proto.end_time = self.end_time
        if self.artifact_uri:
            proto.artifact_uri = self.artifact_uri
        proto.lifecycle_stage = self.lifecycle_stage
        return proto

    @classmethod
    def from_proto(cls, proto):
        end_time = proto.end_time
        # The proto2 default scalar value of zero indicates that the run's end time is absent.
        # An absent end time is represented with a NoneType in the `RunInfo` class
        if end_time == 0:
            end_time = None
        return cls(
            run_uuid=proto.run_uuid,
            run_id=proto.run_id,
            run_name=proto.run_name,
            experiment_id=proto.experiment_id,
            user_id=proto.user_id,
            status=RunStatus.to_string(proto.status),
            start_time=proto.start_time,
            end_time=end_time,
            lifecycle_stage=proto.lifecycle_stage,
            artifact_uri=proto.artifact_uri,
        )

    @classmethod
    def get_searchable_attributes(cls):
        return sorted(
            [p for p in cls.__dict__ if isinstance(getattr(cls, p), searchable_attribute)]
        )

    @classmethod
    def get_orderable_attributes(cls):
        # Note that all searchable attributes are also orderable.
        return sorted(
            [
                p
                for p in cls.__dict__
                if isinstance(getattr(cls, p), (searchable_attribute, orderable_attribute))
            ]
        )<|MERGE_RESOLUTION|>--- conflicted
+++ resolved
@@ -101,11 +101,7 @@
         """String ID of the experiment for the current run."""
         return self._experiment_id
 
-<<<<<<< HEAD
-    @property
-=======
     @searchable_attribute
->>>>>>> ca98d871
     def run_name(self):
         """String containing run name."""
         return self._run_name
@@ -113,11 +109,7 @@
     def _set_run_name(self, new_name):
         self._run_name = new_name
 
-<<<<<<< HEAD
-    @property
-=======
     @searchable_attribute
->>>>>>> ca98d871
     def user_id(self):
         """String ID of the user who initiated this run."""
         return self._user_id
