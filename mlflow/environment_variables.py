--- conflicted
+++ resolved
@@ -82,87 +82,6 @@
 )
 
 #: Specifies the timeout in seconds for MLflow HTTP requests
-<<<<<<< HEAD
-#: (default: ``120``)
-MLFLOW_HTTP_REQUEST_TIMEOUT = _EnvironmentVariable("MLFLOW_HTTP_REQUEST_TIMEOUT", int, 120)
-
-#: Specifies the chunk size to use when downloading a file from GCS
-#: (default: ``None``). If None, the chunk size is automatically determined by the
-#: ``google-cloud-storage`` package.
-MLFLOW_GCS_DOWNLOAD_CHUNK_SIZE = _EnvironmentVariable("MLFLOW_GCS_DOWNLOAD_CHUNK_SIZE", int, None)
-
-#: Specifies the chunk size to use when uploading a file to GCS.
-#: (default: ``None``). If None, the chunk size is automatically determined by the
-#: ``google-cloud-storage`` package.
-MLFLOW_GCS_UPLOAD_CHUNK_SIZE = _EnvironmentVariable("MLFLOW_GCS_UPLOAD_CHUNK_SIZE", int, None)
-
-#: Specifies the default timeout to use when downloading/uploading a file from/to GCS
-#: (default: ``None``). If None, ``google.cloud.storage.constants._DEFAULT_TIMEOUT`` is used.
-MLFLOW_GCS_DEFAULT_TIMEOUT = _EnvironmentVariable("MLFLOW_GCS_DEFAULT_TIMEOUT", int, None)
-
-#: Specifies whether to disable model logging and loading via mlflowdbfs.
-#: (default: ``None``)
-_DISABLE_MLFLOWDBFS = _EnvironmentVariable("DISABLE_MLFLOWDBFS", str, None)
-
-#: Specifies the S3 endpoint URL to use for S3 artifact operations.
-#: (default: ``None``)
-MLFLOW_S3_ENDPOINT_URL = _EnvironmentVariable("MLFLOW_S3_ENDPOINT_URL", str, None)
-
-#: Specifies whether or not to skip TLS certificate verification for S3 artifact operations.
-#: (default: ``False``)
-MLFLOW_S3_IGNORE_TLS = _BooleanEnvironmentVariable("MLFLOW_S3_IGNORE_TLS", False)
-
-#: Specifies extra arguments for S3 artifact uploads.
-#: (default: ``None``)
-MLFLOW_S3_UPLOAD_EXTRA_ARGS = _EnvironmentVariable("MLFLOW_S3_UPLOAD_EXTRA_ARGS", str, None)
-
-#: Specifies the location of a Kerberos ticket cache to use for HDFS artifact operations.
-#: (default: ``None``)
-MLFLOW_KERBEROS_TICKET_CACHE = _EnvironmentVariable("MLFLOW_KERBEROS_TICKET_CACHE", str, None)
-
-#: Specifies a Kerberos user for HDFS artifact operations.
-#: (default: ``None``)
-MLFLOW_KERBEROS_USER = _EnvironmentVariable("MLFLOW_KERBEROS_USER", str, None)
-
-#: Specifies extra pyarrow configurations for HDFS artifact operations.
-#: (default: ``None``)
-MLFLOW_PYARROW_EXTRA_CONF = _EnvironmentVariable("MLFLOW_PYARROW_EXTRA_CONF", str, None)
-
-#: Specifies the ``pool_size`` parameter to use for ``sqlalchemy.create_engine`` in the SQLAlchemy
-#: tracking store. See https://docs.sqlalchemy.org/en/14/core/engines.html#sqlalchemy.create_engine.params.pool_size
-#: for more information.
-#: (default: ``None``)
-MLFLOW_SQLALCHEMYSTORE_POOL_SIZE = _EnvironmentVariable(
-    "MLFLOW_SQLALCHEMYSTORE_POOL_SIZE", int, None
-)
-
-#: Specifies the ``pool_recycle`` parameter to use for ``sqlalchemy.create_engine`` in the
-#: SQLAlchemy tracking store. See https://docs.sqlalchemy.org/en/14/core/engines.html#sqlalchemy.create_engine.params.pool_recycle
-#: for more information.
-#: (default: ``None``)
-MLFLOW_SQLALCHEMYSTORE_POOL_RECYCLE = _EnvironmentVariable(
-    "MLFLOW_SQLALCHEMYSTORE_POOL_RECYCLE", int, None
-)
-
-#: Specifies the ``max_overflow`` parameter to use for ``sqlalchemy.create_engine`` in the
-#: SQLAlchemy tracking store. See https://docs.sqlalchemy.org/en/14/core/engines.html#sqlalchemy.create_engine.params.max_overflow
-#: for more information.
-#: (default: ``None``)
-MLFLOW_SQLALCHEMYSTORE_MAX_OVERFLOW = _EnvironmentVariable(
-    "MLFLOW_SQLALCHEMYSTORE_MAX_OVERFLOW", int, None
-)
-
-#: Specifies the ``echo`` parameter to use for ``sqlalchemy.create_engine`` in the
-#: SQLAlchemy tracking store. See https://docs.sqlalchemy.org/en/14/core/engines.html#sqlalchemy.create_engine.params.echo
-#: for more information.
-#: (default: ``False``)
-MLFLOW_SQLALCHEMYSTORE_ECHO = _BooleanEnvironmentVariable("MLFLOW_SQLALCHEMYSTORE_ECHO", False)
-
-#: Specifies whether or not to print a warning when `--env-manager=conda` is specified.
-#: (default: ``False``)
-MLFLOW_DISABLE_ENV_MANAGER_CONDA_WARNING = _BooleanEnvironmentVariable(
-    "MLFLOW_DISABLE_ENV_MANAGER_CONDA_WARNING", False
-=======
 #: (default: ``120``)
 MLFLOW_HTTP_REQUEST_TIMEOUT = _EnvironmentVariable("MLFLOW_HTTP_REQUEST_TIMEOUT", int, 120)
 
@@ -243,6 +162,11 @@
 #: (default: ``False``)
 MLFLOW_SQLALCHEMYSTORE_ECHO = _BooleanEnvironmentVariable("MLFLOW_SQLALCHEMYSTORE_ECHO", False)
 
+#: Specifies whether or not to print a warning when `--env-manager=conda` is specified.
+#: (default: ``False``)
+MLFLOW_DISABLE_ENV_MANAGER_CONDA_WARNING = _BooleanEnvironmentVariable(
+    "MLFLOW_DISABLE_ENV_MANAGER_CONDA_WARNING", False
+)
 #: Specifies the ``poolclass`` parameter to use for ``sqlalchemy.create_engine`` in the
 #: SQLAlchemy tracking store. See https://docs.sqlalchemy.org/en/14/core/engines.html#sqlalchemy.create_engine.params.poolclass
 #: for more information.
@@ -255,5 +179,4 @@
 #: (default: ``120``)
 MLFLOW_REQUIREMENTS_INFERENCE_TIMEOUT = _EnvironmentVariable(
     "MLFLOW_REQUIREMENTS_INFERENCE_TIMEOUT", int, 120
->>>>>>> ca98d871
 )