<project xmlns="http://maven.apache.org/POM/4.0.0" xmlns:xsi="http://www.w3.org/2001/XMLSchema-instance"
  xsi:schemaLocation="http://maven.apache.org/POM/4.0.0 http://maven.apache.org/maven-v4_0_0.xsd">
  <modelVersion>4.0.0</modelVersion>

  <parent>
    <groupId>org.mlflow</groupId>
    <artifactId>mlflow-parent</artifactId>
<<<<<<< HEAD
    <version>2.12.2-SNAPSHOT</version>
=======
    <version>2.11.3</version>
>>>>>>> 51d0126d
    <relativePath>../pom.xml</relativePath>
  </parent>

  <artifactId>mlflow-client</artifactId>
  <packaging>jar</packaging>
  <name>MLflow Tracking API</name>
  <url>http://mlflow.org</url>
  <properties>
    <mlflow.shade.packageName>org.mlflow_project</mlflow.shade.packageName>
  </properties>

  <dependencies>
    <dependency>
      <groupId>org.slf4j</groupId>
      <artifactId>slf4j-api</artifactId>
    </dependency>
    <dependency>
      <groupId>org.apache.httpcomponents</groupId>
      <artifactId>httpclient</artifactId>
    </dependency>
    <dependency>
      <groupId>com.google.protobuf</groupId>
      <artifactId>protobuf-java</artifactId>
    </dependency>
    <dependency>
      <groupId>com.google.protobuf</groupId>
      <artifactId>protobuf-java-util</artifactId>
    </dependency>
    <dependency>
      <groupId>commons-io</groupId>
      <artifactId>commons-io</artifactId>
    </dependency>
    <dependency>
      <groupId>org.ini4j</groupId>
      <artifactId>ini4j</artifactId>
    </dependency>

    <!-- Test dependencies -->
    <dependency>
      <groupId>org.testng</groupId>
      <artifactId>testng</artifactId>
      <scope>test</scope>
    </dependency>
    <dependency>
      <groupId>org.slf4j</groupId>
      <artifactId>slf4j-jdk14</artifactId>
      <scope>test</scope>
    </dependency>
    <dependency>
      <groupId>org.mockito</groupId>
      <artifactId>mockito-core</artifactId>
      <scope>test</scope>
    </dependency>
  </dependencies>

  <build>
    <plugins>
      <plugin>
        <groupId>org.apache.maven.plugins</groupId>
        <artifactId>maven-checkstyle-plugin</artifactId>
      </plugin>
      <plugin>
        <groupId>org.apache.maven.plugins</groupId>
        <artifactId>maven-javadoc-plugin</artifactId>
        <configuration>
          <sourcepath>${project.basedir}/src/main/java</sourcepath>
          <excludePackageNames>com.databricks.api.proto.databricks:org.mlflow.scalapb_interface:org.mlflow.tracking.samples:org.mlflow.artifacts</excludePackageNames>
          <groups>
            <group>
              <title>Tracking API</title>
              <packages>org.mlflow.tracking:org.mlflow.tracking.*</packages>
            </group>
          </groups>
        </configuration>
      </plugin>
      <plugin>
        <groupId>org.apache.maven.plugins</groupId>
        <artifactId>maven-source-plugin</artifactId>
      </plugin>

      <plugin>
        <!--
        We construct a comprehensive shaded artifact so that we do not require that downstream
        clients pick particular versions of protobuf, guava, apache http, and apache commons.
        -->
        <groupId>org.apache.maven.plugins</groupId>
        <artifactId>maven-shade-plugin</artifactId>
        <configuration>
          <minimizeJar>false</minimizeJar>
          <shadedArtifactAttached>false</shadedArtifactAttached>
          <artifactSet>
            <includes>
              <include>com.google.protobuf:protobuf-java</include>
              <include>com.google.protobuf:protobuf-java-util</include>
              <include>org.apache.httpcomponents:httpclient</include>
              <include>com.google.guava:guava</include>
              <include>com.google.code.gson:gson</include>
              <include>commons-codec:commons-codec</include>
              <include>commons-io:commons-io</include>
              <include>commons-logging:commons-logging</include>
              <include>org.apache.httpcomponents:httpcore</include>
              <include>org.ini4j:ini4j</include>
            </includes>
          </artifactSet>
          <relocations>
            <relocation>
              <pattern>com.google</pattern>
              <shadedPattern>${mlflow.shade.packageName}.google</shadedPattern>
            </relocation>
            <relocation>
              <pattern>org.apache.commons</pattern>
              <shadedPattern>${mlflow.shade.packageName}.apachecommons</shadedPattern>
            </relocation>
            <relocation>
              <pattern>org.apache.http</pattern>
              <shadedPattern>${mlflow.shade.packageName}.apachehttp</shadedPattern>
            </relocation>
            <relocation>
              <!-- We have to move this package as it conflicts with other Databricks jars. -->
              <pattern>com.databricks.api.proto.databricks</pattern>
              <shadedPattern>${mlflow.shade.packageName}.databricks</shadedPattern>
            </relocation>
            <relocation>
              <pattern>org.ini4j</pattern>
              <shadedPattern>${mlflow.shade.packageName}.ini4j</shadedPattern>
            </relocation>
          </relocations>
          <transformers>
            <transformer implementation="org.apache.maven.plugins.shade.resource.DontIncludeResourceTransformer">
              <resources>
                <resource>public-suffix-list.txt</resource>
                <resource>log4j.properties</resource>
                <resource>.proto</resource>
              </resources>
            </transformer>
          </transformers>
        </configuration>
        <executions>
          <execution>
            <phase>package</phase>
            <goals>
              <goal>shade</goal>
            </goals>
          </execution>
        </executions>
      </plugin>
      </plugins>
  </build>
  <profiles>
    <profile>
      <id>do-sign</id>
    </profile>
  </profiles>
</project><|MERGE_RESOLUTION|>--- conflicted
+++ resolved
@@ -5,11 +5,7 @@
   <parent>
     <groupId>org.mlflow</groupId>
     <artifactId>mlflow-parent</artifactId>
-<<<<<<< HEAD
-    <version>2.12.2-SNAPSHOT</version>
-=======
-    <version>2.11.3</version>
->>>>>>> 51d0126d
+    <version>2.12.1</version>
     <relativePath>../pom.xml</relativePath>
   </parent>
 
