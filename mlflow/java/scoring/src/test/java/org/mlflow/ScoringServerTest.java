package org.mlflow.sagemaker;

import java.io.IOException;
import java.nio.charset.StandardCharsets;
import java.util.ArrayList;
import java.util.HashMap;
import java.util.List;
import java.util.Map;
import java.util.Optional;
import javax.servlet.http.HttpServletResponse;
import org.apache.commons.io.IOUtils;
import org.apache.http.HttpEntity;
import org.apache.http.HttpResponse;
import org.apache.http.client.HttpClient;
import org.apache.http.client.methods.HttpGet;
import org.apache.http.client.methods.HttpPost;
import org.apache.http.conn.HttpHostConnectException;
import org.apache.http.entity.StringEntity;
import org.apache.http.impl.client.HttpClientBuilder;
import org.junit.Assert;
import org.junit.Test;
import org.mlflow.utils.SerializationUtils;

public class ScoringServerTest {
  private class TestPredictor implements Predictor {
    private final boolean succeed;
    private final Optional<String> responseContent;

    private TestPredictor(boolean succeed) {
      this.succeed = succeed;
      this.responseContent = Optional.empty();
    }

    private TestPredictor(String responseContent) {
      this.responseContent = Optional.of(responseContent);
      this.succeed = true;
    }

    @Override
    public PredictorDataWrapper predict(PredictorDataWrapper input)
        throws PredictorEvaluationException {
      if (succeed) {
        String responseText = this.responseContent.orElse("{ \"Text\" : \"Succeed!\" }");
        return new PredictorDataWrapper(responseText, PredictorDataWrapper.ContentType.Json);
      } else {
        throw new PredictorEvaluationException("Failure!");
      }
    }
  }

  private static final HttpClient httpClient = HttpClientBuilder.create().build();

  private static String getHttpResponseBody(HttpResponse response) throws IOException {
    return IOUtils.toString(response.getEntity().getContent(), StandardCharsets.UTF_8);
  }

  @Test
  public void testScoringServerWithValidPredictorRespondsToPingsCorrectly() throws IOException {
    TestPredictor validPredictor = new TestPredictor(true);
    ScoringServer server = new ScoringServer(validPredictor);
    server.start();

    String requestUrl = String.format("http://localhost:%d/ping", server.getPort().get());
    HttpGet getRequest = new HttpGet(requestUrl);
    HttpResponse response = httpClient.execute(getRequest);
    Assert.assertEquals(HttpServletResponse.SC_OK, response.getStatusLine().getStatusCode());
    server.stop();
  }

  @Test
  public void testScoringServerWithValidPredictorRespondsToVersionCorrectly() throws IOException {
    TestPredictor validPredictor = new TestPredictor(true);
    ScoringServer server = new ScoringServer(validPredictor);
    server.start();

    String requestUrl = String.format("http://localhost:%d/version", server.getPort().get());
    HttpGet getRequest = new HttpGet(requestUrl);
    HttpResponse response = httpClient.execute(getRequest);
    Assert.assertEquals(HttpServletResponse.SC_OK, response.getStatusLine().getStatusCode());
    String responseBody = getHttpResponseBody(response);
<<<<<<< HEAD
    Assert.assertEquals("2.12.2-SNAPSHOT", responseBody);
=======
    Assert.assertEquals("2.11.3", responseBody);
>>>>>>> 51d0126d
    server.stop();
  }

  @Test
  public void testConstructingScoringServerFromInvalidModelPathThrowsException() {
    String badModelPath = "/not/a/valid/path";
    try {
      ScoringServer server = new ScoringServer(badModelPath);
      Assert.fail("Expected constructing a model server with an invalid model path"
          + " to throw an exception, but none was thrown.");
    } catch (PredictorLoadingException e) {
      // Succeed
    }
  }

  @Test
  public void testScoringServerRepondsToInvocationOfBadContentTypeWithBadRequestCode()
      throws IOException {
    TestPredictor predictor = new TestPredictor(true);
    ScoringServer server = new ScoringServer(predictor);
    server.start();

    String requestUrl = String.format("http://localhost:%d/invocations", server.getPort().get());
    String badContentType = "not-a-content-type";
    HttpPost postRequest = new HttpPost(requestUrl);
    postRequest.addHeader("Content-type", badContentType);
    HttpEntity entity = new StringEntity("body");
    postRequest.setEntity(entity);

    HttpResponse response = httpClient.execute(postRequest);
    Assert.assertEquals(
        HttpServletResponse.SC_BAD_REQUEST, response.getStatusLine().getStatusCode());

    server.stop();
  }

  @Test
  public void testMultipleServersRunOnDifferentPortsSucceedfully() throws IOException {
    TestPredictor predictor = new TestPredictor(true);

    List<ScoringServer> servers = new ArrayList<>();
    for (int i = 0; i < 3; ++i) {
      ScoringServer newServer = new ScoringServer(predictor);
      newServer.start();
      servers.add(newServer);
    }

    for (ScoringServer server : servers) {
      int portNumber = server.getPort().get();
      String requestUrl = String.format("http://localhost:%d/ping", portNumber);
      HttpGet getRequest = new HttpGet(requestUrl);
      HttpResponse response = httpClient.execute(getRequest);
      Assert.assertEquals(HttpServletResponse.SC_OK, response.getStatusLine().getStatusCode());
    }

    for (ScoringServer server : servers) {
      server.stop();
    }
  }

  @Test
  public void testScoringServerWithValidPredictorRespondsToInvocationWithPredictorOutputContent()
      throws IOException {
    Map<String, String> predictorDict = new HashMap<>();
    predictorDict.put("Text", "Response");
    String predictorJson = SerializationUtils.toJson(predictorDict);
    TestPredictor predictor = new TestPredictor(predictorJson);

    ScoringServer server = new ScoringServer(predictor);
    server.start();

    String requestUrl = String.format("http://localhost:%d/invocations", server.getPort().get());
    HttpPost postRequest = new HttpPost(requestUrl);
    postRequest.addHeader("Content-type", "application/json");
    HttpEntity entity = new StringEntity("body");
    postRequest.setEntity(entity);

    HttpResponse response = httpClient.execute(postRequest);
    Assert.assertEquals(HttpServletResponse.SC_OK, response.getStatusLine().getStatusCode());
    String responseBody = getHttpResponseBody(response);
    Map<String, String> responseDict = SerializationUtils.fromJson(responseBody, Map.class);
    Assert.assertEquals(predictorDict, responseDict);

    server.stop();
  }

  @Test
  public void testScoringServerRespondsWithInternalServerErrorCodeWhenPredictorThrowsException()
      throws IOException {
    TestPredictor predictor = new TestPredictor(false);

    ScoringServer server = new ScoringServer(predictor);
    server.start();

    String requestUrl = String.format("http://localhost:%d/invocations", server.getPort().get());

    HttpPost postRequestJson = new HttpPost(requestUrl);
    postRequestJson.addHeader("Content-type", "application/json");
    HttpEntity entityJson = new StringEntity("body");
    postRequestJson.setEntity(entityJson);

    HttpResponse responseJson = httpClient.execute(postRequestJson);
    Assert.assertEquals(
        HttpServletResponse.SC_INTERNAL_SERVER_ERROR, responseJson.getStatusLine().getStatusCode());

    HttpPost postRequestCsv = new HttpPost(requestUrl);
    postRequestCsv.addHeader("Content-type", "text/csv");
    HttpEntity entityCsv = new StringEntity("body");
    postRequestCsv.setEntity(entityCsv);

    HttpResponse responseCsv = httpClient.execute(postRequestCsv);
    Assert.assertEquals(
        HttpServletResponse.SC_INTERNAL_SERVER_ERROR, responseCsv.getStatusLine().getStatusCode());

    server.stop();
  }

  @Test
  public void testScoringServerStartsAndStopsSucceedfully() throws IOException {
    TestPredictor predictor = new TestPredictor(true);
    ScoringServer server = new ScoringServer(predictor);

    for (int i = 0; i < 3; ++i) {
      server.start();
      String requestUrl = String.format("http://localhost:%d/ping", server.getPort().get());
      HttpGet getRequest = new HttpGet(requestUrl);
      HttpResponse response1 = httpClient.execute(getRequest);
      Assert.assertEquals(HttpServletResponse.SC_OK, response1.getStatusLine().getStatusCode());

      server.stop();

      try {
        HttpResponse response2 = httpClient.execute(getRequest);
        Assert.fail("Expected attempt to ping an inactive server to throw an exception.");
      } catch (HttpHostConnectException e) {
        // Succeed
      }
    }
  }

  @Test
  public void testStartingScoringServerOnRandomPortAssignsNonZeroPort() {
    TestPredictor predictor = new TestPredictor(true);
    ScoringServer server = new ScoringServer(predictor);
    server.start();
    Optional<Integer> portNumber = server.getPort();
    Assert.assertEquals(true, portNumber.get() > 0);
    server.stop();
  }

  @Test
  public void testScoringServerIsActiveReturnsTrueWhenServerIsRunningElseFalse() {
    TestPredictor predictor = new TestPredictor(true);
    ScoringServer server = new ScoringServer(predictor);
    Assert.assertEquals(false, server.isActive());
    server.start();
    Assert.assertEquals(true, server.isActive());
    server.stop();
    Assert.assertEquals(false, server.isActive());
  }

  @Test
  public void testGetPortReturnsEmptyForInactiveServer() {
    TestPredictor predictor = new TestPredictor(true);
    ScoringServer server = new ScoringServer(predictor);
    Optional<Integer> portNumber = server.getPort();
    Assert.assertEquals(false, portNumber.isPresent());
  }

  @Test
  public void testGetPortReturnsPresentOptionalForActiveServer() {
    TestPredictor predictor = new TestPredictor(true);
    ScoringServer server = new ScoringServer(predictor);
    server.start();
    Assert.assertEquals(true, server.isActive());
    Optional<Integer> portNumber = server.getPort();
    Assert.assertEquals(true, portNumber.isPresent());
    server.stop();
  }

  @Test
  public void testServerStartsOnSpecifiedPortOrThrowsStateChangeException() throws IOException {
    int portNumber = 6783;
    TestPredictor predictor = new TestPredictor(true);
    ScoringServer server1 = new ScoringServer(predictor);
    server1.start(portNumber);
    Assert.assertEquals(true, server1.isActive());

    String requestUrl = String.format("http://localhost:%d/ping", server1.getPort().get());
    HttpGet getRequest = new HttpGet(requestUrl);
    HttpResponse response = httpClient.execute(getRequest);
    Assert.assertEquals(HttpServletResponse.SC_OK, response.getStatusLine().getStatusCode());

    ScoringServer server2 = new ScoringServer(predictor);
    try {
      server2.start(portNumber);
      Assert.fail(
          "Expected starting a new server on a port that is already bound to throw an exception.");
    } catch (ScoringServer.ServerStateChangeException e) {
      // Succeed
    }
    server1.stop();
    server2.stop();
  }

  @Test
  public void testAttemptingToStartActiveServerThrowsIllegalStateException() {
    TestPredictor predictor = new TestPredictor(true);
    ScoringServer server = new ScoringServer(predictor);
    server.start();
    try {
      server.start();
      Assert.fail(
          "Expected attempt to start a server that is already active to throw an exception.");
    } catch (IllegalStateException e) {
      // Succeed
    } finally {
      server.stop();
    }
  }
}<|MERGE_RESOLUTION|>--- conflicted
+++ resolved
@@ -78,11 +78,7 @@
     HttpResponse response = httpClient.execute(getRequest);
     Assert.assertEquals(HttpServletResponse.SC_OK, response.getStatusLine().getStatusCode());
     String responseBody = getHttpResponseBody(response);
-<<<<<<< HEAD
-    Assert.assertEquals("2.12.2-SNAPSHOT", responseBody);
-=======
-    Assert.assertEquals("2.11.3", responseBody);
->>>>>>> 51d0126d
+    Assert.assertEquals("2.12.1", responseBody);
     server.stop();
   }
 
